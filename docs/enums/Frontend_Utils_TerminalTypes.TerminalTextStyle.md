# Enumeration: TerminalTextStyle

[Frontend/Utils/TerminalTypes](../modules/Frontend_Utils_TerminalTypes.md).TerminalTextStyle

## Table of contents

### Enumeration members

- [Blue](Frontend_Utils_TerminalTypes.TerminalTextStyle.md#blue)
- [Green](Frontend_Utils_TerminalTypes.TerminalTextStyle.md#green)
- [Invisible](Frontend_Utils_TerminalTypes.TerminalTextStyle.md#invisible)
- [Mythic](Frontend_Utils_TerminalTypes.TerminalTextStyle.md#mythic)
- [Red](Frontend_Utils_TerminalTypes.TerminalTextStyle.md#red)
- [Sub](Frontend_Utils_TerminalTypes.TerminalTextStyle.md#sub)
- [Subber](Frontend_Utils_TerminalTypes.TerminalTextStyle.md#subber)
<<<<<<< HEAD
=======
- [Text](Frontend_Utils_TerminalTypes.TerminalTextStyle.md#text)
>>>>>>> a11dd59595d72a52afd5f5e2eeace0fdda85c596
- [Underline](Frontend_Utils_TerminalTypes.TerminalTextStyle.md#underline)
- [White](Frontend_Utils_TerminalTypes.TerminalTextStyle.md#white)

## Enumeration members

### Blue

<<<<<<< HEAD
• **Blue** = `5`
=======
• **Blue** = `6`
>>>>>>> a11dd59595d72a52afd5f5e2eeace0fdda85c596

---

### Green

• **Green** = `0`

---

### Invisible

<<<<<<< HEAD
• **Invisible** = `6`
=======
• **Invisible** = `7`
>>>>>>> a11dd59595d72a52afd5f5e2eeace0fdda85c596

---

### Mythic

<<<<<<< HEAD
<<<<<<< HEAD
• **Mythic** = `9`
=======
• **Mythic** = `10`
>>>>>>> a11dd59595d72a52afd5f5e2eeace0fdda85c596
=======
• **Mythic** = `9`
>>>>>>> 2d991c18

---

### Red

<<<<<<< HEAD
• **Red** = `4`
=======
• **Red** = `5`
>>>>>>> a11dd59595d72a52afd5f5e2eeace0fdda85c596

---

### Sub

• **Sub** = `1`

---

### Subber

• **Subber** = `2`

---

<<<<<<< HEAD
=======
### Text

• **Text** = `3`

---

>>>>>>> a11dd59595d72a52afd5f5e2eeace0fdda85c596
### Underline

• **Underline** = `8`

---

### White

<<<<<<< HEAD
• **White** = `3`
=======
• **White** = `4`
>>>>>>> a11dd59595d72a52afd5f5e2eeace0fdda85c596<|MERGE_RESOLUTION|>--- conflicted
+++ resolved
@@ -13,10 +13,7 @@
 - [Red](Frontend_Utils_TerminalTypes.TerminalTextStyle.md#red)
 - [Sub](Frontend_Utils_TerminalTypes.TerminalTextStyle.md#sub)
 - [Subber](Frontend_Utils_TerminalTypes.TerminalTextStyle.md#subber)
-<<<<<<< HEAD
-=======
 - [Text](Frontend_Utils_TerminalTypes.TerminalTextStyle.md#text)
->>>>>>> a11dd59595d72a52afd5f5e2eeace0fdda85c596
 - [Underline](Frontend_Utils_TerminalTypes.TerminalTextStyle.md#underline)
 - [White](Frontend_Utils_TerminalTypes.TerminalTextStyle.md#white)
 
@@ -24,11 +21,7 @@
 
 ### Blue
 
-<<<<<<< HEAD
-• **Blue** = `5`
-=======
 • **Blue** = `6`
->>>>>>> a11dd59595d72a52afd5f5e2eeace0fdda85c596
 
 ---
 
@@ -40,35 +33,19 @@
 
 ### Invisible
 
-<<<<<<< HEAD
-• **Invisible** = `6`
-=======
 • **Invisible** = `7`
->>>>>>> a11dd59595d72a52afd5f5e2eeace0fdda85c596
 
 ---
 
 ### Mythic
 
-<<<<<<< HEAD
-<<<<<<< HEAD
 • **Mythic** = `9`
-=======
-• **Mythic** = `10`
->>>>>>> a11dd59595d72a52afd5f5e2eeace0fdda85c596
-=======
-• **Mythic** = `9`
->>>>>>> 2d991c18
 
 ---
 
 ### Red
 
-<<<<<<< HEAD
-• **Red** = `4`
-=======
 • **Red** = `5`
->>>>>>> a11dd59595d72a52afd5f5e2eeace0fdda85c596
 
 ---
 
@@ -84,15 +61,12 @@
 
 ---
 
-<<<<<<< HEAD
-=======
 ### Text
 
 • **Text** = `3`
 
 ---
 
->>>>>>> a11dd59595d72a52afd5f5e2eeace0fdda85c596
 ### Underline
 
 • **Underline** = `8`
@@ -101,8 +75,4 @@
 
 ### White
 
-<<<<<<< HEAD
-• **White** = `3`
-=======
-• **White** = `4`
->>>>>>> a11dd59595d72a52afd5f5e2eeace0fdda85c596+• **White** = `4`