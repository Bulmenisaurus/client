# Module: Frontend/Panes/HatPane

## Table of contents

### Functions

- [HatPane](Frontend_Panes_HatPane.md#hatpane)

## Functions

### HatPane

▸ **HatPane**(`__namedParameters`): `Element`

#### Parameters

<<<<<<< HEAD
| Name                          | Type                                                                   |
| :---------------------------- | :--------------------------------------------------------------------- |
| `__namedParameters`           | `Object`                                                               |
| `__namedParameters.modal`     | [`ModalHandle`](../interfaces/Frontend_Views_ModalPane.ModalHandle.md) |
| `__namedParameters.planetId?` | `LocationId`                                                           |
=======
| Name                                 | Type                                                                   |
| :----------------------------------- | :--------------------------------------------------------------------- |
| `__namedParameters`                  | `Object`                                                               |
| `__namedParameters.initialPlanetId?` | `LocationId`                                                           |
| `__namedParameters.modal`            | [`ModalHandle`](../interfaces/Frontend_Views_ModalPane.ModalHandle.md) |
>>>>>>> a11dd595

#### Returns

`Element`<|MERGE_RESOLUTION|>--- conflicted
+++ resolved
@@ -14,19 +14,11 @@
 
 #### Parameters
 
-<<<<<<< HEAD
-| Name                          | Type                                                                   |
-| :---------------------------- | :--------------------------------------------------------------------- |
-| `__namedParameters`           | `Object`                                                               |
-| `__namedParameters.modal`     | [`ModalHandle`](../interfaces/Frontend_Views_ModalPane.ModalHandle.md) |
-| `__namedParameters.planetId?` | `LocationId`                                                           |
-=======
 | Name                                 | Type                                                                   |
 | :----------------------------------- | :--------------------------------------------------------------------- |
 | `__namedParameters`                  | `Object`                                                               |
 | `__namedParameters.initialPlanetId?` | `LocationId`                                                           |
 | `__namedParameters.modal`            | [`ModalHandle`](../interfaces/Frontend_Views_ModalPane.ModalHandle.md) |
->>>>>>> a11dd595
 
 #### Returns
 
