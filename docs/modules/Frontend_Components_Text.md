--- conflicted
+++ resolved
@@ -25,11 +25,6 @@
 - [CenterPlanetLink](Frontend_Components_Text.md#centerplanetlink)
 - [Coords](Frontend_Components_Text.md#coords)
 - [FAQ04Link](Frontend_Components_Text.md#faq04link)
-<<<<<<< HEAD
-- [FakeLine](Frontend_Components_Text.md#fakeline)
-- [Header](Frontend_Components_Text.md#header)
-=======
->>>>>>> a11dd595
 - [LongDash](Frontend_Components_Text.md#longdash)
 - [PlanetNameLink](Frontend_Components_Text.md#planetnamelink)
 - [TxLink](Frontend_Components_Text.md#txlink)
@@ -205,37 +200,6 @@
 
 ---
 
-<<<<<<< HEAD
-### FakeLine
-
-▸ `Const` **FakeLine**(): `Element`
-
-#### Returns
-
-`Element`
-
----
-
-### Header
-
-▸ **Header**(`__namedParameters`): `Element`
-
-#### Parameters
-
-| Name                         | Type                  |
-| :--------------------------- | :-------------------- |
-| `__namedParameters`          | `Object`              |
-| `__namedParameters.children` | `React.ReactNode`     |
-| `__namedParameters.style?`   | `React.CSSProperties` |
-
-#### Returns
-
-`Element`
-
----
-
-=======
->>>>>>> a11dd595
 ### LongDash
 
 ▸ `Const` **LongDash**(): `Element`
