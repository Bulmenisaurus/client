--- conflicted
+++ resolved
@@ -10,25 +10,10 @@
 import { ModalName, Planet, PlanetType, RGBVec } from '@darkforest_eth/types';
 import React, { useEffect, useState } from 'react';
 import styled from 'styled-components';
-<<<<<<< HEAD
-import {
-  blocksLeftToProspectExpiration,
-  isFindable,
-  isProspectable,
-} from '../../Backend/GameLogic/ArrivalUtils';
-import { ProcgenUtils } from '../../Backend/Procedural/ProcgenUtils';
-import { formatNumber, getPlanetRank } from '../../Backend/Utils/Utils';
-import { CenterBackgroundSubtext, Padded, Spacer } from '../Components/CoreUI';
-import { Icon, IconType } from '../Components/Icons';
-import { Green, Sub } from '../Components/Text';
-import { engineConsts } from '../Renderers/GameRenderer/EngineConsts';
-import { RGBVec } from '../Renderers/GameRenderer/EngineTypes';
-=======
 import { getPlanetRank } from '../../Backend/Utils/Utils';
 import { CenterBackgroundSubtext, Spacer } from '../Components/CoreUI';
 import { Icon, IconType } from '../Components/Icons';
 import { Sub } from '../Components/Text';
->>>>>>> 0311cefd
 import { useUIManager } from '../Utils/AppHooks';
 import { ModalPane } from '../Views/ModalPane';
 import { PlanetLink } from '../Views/PlanetLink';
@@ -39,11 +24,7 @@
   height: 20px;
   position: relative;
   line-height: 0;
-<<<<<<< HEAD
-  z-index: -1;
-=======
   z-index: 1;
->>>>>>> 0311cefd
 
   /* Set the Icon color if specified on the outer component */
   --df-icon-color: ${({ iconColor }) => iconColor};
