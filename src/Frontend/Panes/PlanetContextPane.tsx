<<<<<<< HEAD
import { Planet, PlanetType } from '@darkforest_eth/types';
import React, { useCallback, useMemo } from 'react';
import GameUIManager from '../../Backend/GameLogic/GameUIManager';
import { Wrapper } from '../../Backend/Utils/Wrapper';
import { Padded, PaddedRecommendedModalWidth, Spacer, VerticalSplit } from '../Components/CoreUI';
import {
=======
import { Planet } from '@darkforest_eth/types';
import React, { useCallback, useMemo } from 'react';
import GameUIManager from '../../Backend/GameLogic/GameUIManager';
import { Wrapper } from '../../Backend/Utils/Wrapper';
import { Padded, Spacer, VerticalSplit } from '../Components/CoreUI';
import {
  OpenBroadcastPaneButton,
>>>>>>> a11dd595
  OpenClaimPlanetPane,
  OpenHatPaneButton,
  OpenManagePlanetArtifactsButton,
  OpenUpgradeDetailsPaneButton,
} from '../Components/OpenPaneButtons';
import { SelectedPlanetHelpContent } from '../Copy/HelpContent';
import { useAccount, useSelectedPlanet, useUIManager } from '../Utils/AppHooks';
import { useEmitterValue } from '../Utils/EmitterHooks';
import { ModalHandle, ModalHook, ModalPane } from '../Views/ModalPane';
import { PlanetCard, PlanetCardTitle } from '../Views/PlanetCard';
import { getNotifsForPlanet, PlanetNotifications } from '../Views/PlanetNotifications';
import { SendResources } from '../Views/SendResources';
<<<<<<< HEAD
import { WithdrawSilver } from '../Views/WithdrawSilver';
=======
>>>>>>> a11dd595

function PlanetContextPaneContent({
  modal,
  planet,
  uiManager,
}: {
  modal: ModalHandle;
  planet: Wrapper<Planet | undefined>;
  uiManager: GameUIManager;
}) {
  const account = useAccount(uiManager);
  const currentBlockNumber = useEmitterValue(uiManager.getEthConnection().blockNumber$, undefined);
  const notifs = useMemo(
    () => getNotifsForPlanet(planet.value, currentBlockNumber),
    [planet, currentBlockNumber]
  );

  const owned = planet.value?.owner === account;
<<<<<<< HEAD
  const isPost = planet.value?.planetType === PlanetType.TRADING_POST;

  return (
    <PaddedRecommendedModalWidth>
      <PlanetCard planetWrapper={planet} />
      {owned && (
        <>
          <SendResources planetWrapper={planet} />
        </>
      )}
      {owned && isPost && (
        <>
          <Padded>
            <WithdrawSilver wrapper={planet} />
          </Padded>
        </>
      )}
      {owned && (
        <VerticalSplit>
          {[
            <Padded right='4px' left='0' key={'left'}>
              <OpenUpgradeDetailsPaneButton modal={modal} planetId={planet.value?.locationId} />
              <Spacer height={8} />
              <OpenClaimPlanetPane modal={modal} planetId={planet.value?.locationId} />
            </Padded>,
            <Padded right='0' left='4px' key={'right'}>
              <OpenManagePlanetArtifactsButton modal={modal} planetId={planet.value?.locationId} />
              <Spacer height={8} />
              <OpenHatPaneButton modal={modal} planetId={planet.value?.locationId} />
            </Padded>,
          ]}
        </VerticalSplit>
      )}
      {owned && notifs.length > 0 && <PlanetNotifications planet={planet} notifs={notifs} />}
    </PaddedRecommendedModalWidth>
  );
}

=======
  // const isPost = planet.value?.planetType === PlanetType.TRADING_POST;

  return (
    <Padded style={{ width: '350px' }}>
      <PlanetCard planetWrapper={planet} />
      {owned && (
        <>
          <SendResources planetWrapper={planet} />
        </>
      )}
      {/* disabled in round 3 */}
      {/* {owned && isPost && (
        <>
          <Padded>
            <WithdrawSilver wrapper={planet} />
          </Padded>
        </>
      )} */}

      <VerticalSplit>
        {[
          <Padded right='4px' left='0' key={'left'}>
            {owned && (
              <>
                <OpenUpgradeDetailsPaneButton modal={modal} planetId={planet.value?.locationId} />
                <Spacer height={8} />
                <OpenClaimPlanetPane modal={modal} planetId={planet.value?.locationId} />
                <Spacer height={8} />
              </>
            )}
            <OpenBroadcastPaneButton modal={modal} planetId={planet.value?.locationId} />
          </Padded>,
          <Padded right='0' left='4px' key={'right'}>
            {owned && (
              <>
                <OpenManagePlanetArtifactsButton
                  modal={modal}
                  planetId={planet.value?.locationId}
                />
                <Spacer height={8} />
                <OpenHatPaneButton modal={modal} planetId={planet.value?.locationId} />
              </>
            )}
          </Padded>,
        ]}
      </VerticalSplit>
      {owned && notifs.length > 0 && <PlanetNotifications planet={planet} notifs={notifs} />}
    </Padded>
  );
}

>>>>>>> a11dd595
export function PlanetContextPane({ hook }: { hook: ModalHook }) {
  const uiManager = useUIManager();
  const planet = useSelectedPlanet(uiManager);

  const render = useCallback(
    (modal: ModalHandle) => (
      <PlanetContextPaneContent modal={modal} planet={planet} uiManager={uiManager} />
    ),
    [uiManager, planet]
  );

  return (
    <ModalPane
      hook={hook}
      title={(small: boolean) => <PlanetCardTitle small={small} planet={planet} />}
      hideClose
      noPadding
      helpContent={SelectedPlanetHelpContent}
    >
      {render}
    </ModalPane>
  );
}<|MERGE_RESOLUTION|>--- conflicted
+++ resolved
@@ -1,11 +1,3 @@
-<<<<<<< HEAD
-import { Planet, PlanetType } from '@darkforest_eth/types';
-import React, { useCallback, useMemo } from 'react';
-import GameUIManager from '../../Backend/GameLogic/GameUIManager';
-import { Wrapper } from '../../Backend/Utils/Wrapper';
-import { Padded, PaddedRecommendedModalWidth, Spacer, VerticalSplit } from '../Components/CoreUI';
-import {
-=======
 import { Planet } from '@darkforest_eth/types';
 import React, { useCallback, useMemo } from 'react';
 import GameUIManager from '../../Backend/GameLogic/GameUIManager';
@@ -13,7 +5,6 @@
 import { Padded, Spacer, VerticalSplit } from '../Components/CoreUI';
 import {
   OpenBroadcastPaneButton,
->>>>>>> a11dd595
   OpenClaimPlanetPane,
   OpenHatPaneButton,
   OpenManagePlanetArtifactsButton,
@@ -26,10 +17,6 @@
 import { PlanetCard, PlanetCardTitle } from '../Views/PlanetCard';
 import { getNotifsForPlanet, PlanetNotifications } from '../Views/PlanetNotifications';
 import { SendResources } from '../Views/SendResources';
-<<<<<<< HEAD
-import { WithdrawSilver } from '../Views/WithdrawSilver';
-=======
->>>>>>> a11dd595
 
 function PlanetContextPaneContent({
   modal,
@@ -48,46 +35,6 @@
   );
 
   const owned = planet.value?.owner === account;
-<<<<<<< HEAD
-  const isPost = planet.value?.planetType === PlanetType.TRADING_POST;
-
-  return (
-    <PaddedRecommendedModalWidth>
-      <PlanetCard planetWrapper={planet} />
-      {owned && (
-        <>
-          <SendResources planetWrapper={planet} />
-        </>
-      )}
-      {owned && isPost && (
-        <>
-          <Padded>
-            <WithdrawSilver wrapper={planet} />
-          </Padded>
-        </>
-      )}
-      {owned && (
-        <VerticalSplit>
-          {[
-            <Padded right='4px' left='0' key={'left'}>
-              <OpenUpgradeDetailsPaneButton modal={modal} planetId={planet.value?.locationId} />
-              <Spacer height={8} />
-              <OpenClaimPlanetPane modal={modal} planetId={planet.value?.locationId} />
-            </Padded>,
-            <Padded right='0' left='4px' key={'right'}>
-              <OpenManagePlanetArtifactsButton modal={modal} planetId={planet.value?.locationId} />
-              <Spacer height={8} />
-              <OpenHatPaneButton modal={modal} planetId={planet.value?.locationId} />
-            </Padded>,
-          ]}
-        </VerticalSplit>
-      )}
-      {owned && notifs.length > 0 && <PlanetNotifications planet={planet} notifs={notifs} />}
-    </PaddedRecommendedModalWidth>
-  );
-}
-
-=======
   // const isPost = planet.value?.planetType === PlanetType.TRADING_POST;
 
   return (
@@ -139,7 +86,6 @@
   );
 }
 
->>>>>>> a11dd595
 export function PlanetContextPane({ hook }: { hook: ModalHook }) {
   const uiManager = useUIManager();
   const planet = useSelectedPlanet(uiManager);
