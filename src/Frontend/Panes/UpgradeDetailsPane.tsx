--- conflicted
+++ resolved
@@ -12,17 +12,8 @@
 import { CenterBackgroundSubtext, Padded, Spacer } from '../Components/CoreUI';
 import { LoadingSpinner } from '../Components/LoadingSpinner';
 import { Gold, Red, Sub, Subber } from '../Components/Text';
-<<<<<<< HEAD
-import {
-  useAccount,
-  usePlanet,
-  usePopAllOnSelectedPlanetChanged,
-  useUIManager,
-} from '../Utils/AppHooks';
-=======
 import { useAccount, usePlanet, useUIManager } from '../Utils/AppHooks';
 import { useEmitterValue } from '../Utils/EmitterHooks';
->>>>>>> a11dd595
 import { ModalHandle } from '../Views/ModalPane';
 import { TabbedView } from '../Views/TabbedView';
 import { UpgradePreview } from '../Views/UpgradePreview';
@@ -78,21 +69,6 @@
 }
 
 export function UpgradeDetailsPane({
-<<<<<<< HEAD
-  planetId,
-  modal,
-}: {
-  modal: ModalHandle;
-  planetId: LocationId | undefined;
-}) {
-  const uiManager = useUIManager();
-  const planetWrapper = usePlanet(uiManager, planetId);
-  const planet = planetWrapper.value;
-  const account = useAccount(uiManager);
-  const planetAtMaxRank = isFullRank(planet);
-
-  usePopAllOnSelectedPlanetChanged(modal, planetId);
-=======
   initialPlanetId,
   modal: _modal,
 }: {
@@ -104,7 +80,6 @@
   const planet = usePlanet(uiManager, planetId).value;
   const account = useAccount(uiManager);
   const planetAtMaxRank = isFullRank(planet);
->>>>>>> a11dd595
 
   let content = (
     <CenterBackgroundSubtext width={RECOMMENDED_MODAL_WIDTH} height='100px'>
