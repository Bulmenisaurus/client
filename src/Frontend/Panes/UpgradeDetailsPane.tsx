--- conflicted
+++ resolved
@@ -86,84 +86,6 @@
         </CenterBackgroundSubtext>
       );
     } else {
-<<<<<<< HEAD
-      content = (
-        <>
-          <TabbedView
-            tabTitles={['Defense', 'Range', 'Speed']}
-            tabContents={(branch: UpgradeBranchName) => {
-              const currentLevel = planet.upgradeState[branch];
-              const branchAtMaxRank = !planet || planet.upgradeState[branch] >= 4;
-              const upgrade = branchAtMaxRank
-                ? undefined
-                : uiManager.getUpgrade(branch, currentLevel);
-
-              const totalLevel = planet.upgradeState.reduce((a, b) => a + b);
-              const silverNeeded = Math.floor((totalLevel + 1) * 0.2 * planet.silverCap);
-              const enoughSilver = planet.silver >= silverNeeded;
-              const isPendingUpgrade = planet.unconfirmedUpgrades.length > 0;
-              const canUpgrade =
-                enoughSilver && !planetAtMaxRank && !branchAtMaxRank && !isPendingUpgrade;
-
-              const doUpgrade = (branch: UpgradeBranchName) => {
-                if (canUpgrade) {
-                  uiManager.upgrade(planet, branch);
-                }
-              };
-
-              return (
-                <>
-                  <SectionPreview>
-                    <UpgradePreview
-                      upgrade={upgrade}
-                      planet={planet}
-                      branchName={branch}
-                      cantUpgrade={planetAtMaxRank || branchAtMaxRank}
-                    />
-                  </SectionPreview>
-                  <SectionBuy>
-                    <div>
-                      <Sub>Silver to Upgrade</Sub>: <span>{planetAtMaxRank? 0 : Math.max(silverNeeded - planet.silver, 0)}</span>
-                    </div>
-                    <div>
-                      <Sub>Silver Cost:</Sub> <SilverRequired planet={planet} />
-                    </div>
-                    <div>
-                      <Spacer height={8} />
-                      {isPendingUpgrade ? (
-                        <Btn disabled={true}>
-                          <LoadingSpinner initialText='Upgrading...' />
-                        </Btn>
-                      ) : (
-                        <>
-                          <Btn
-                            onClick={() => {
-                              new Audio('public/audio/HarderBetterFasterStronger.mp3').play();
-                              return doUpgrade(branch);
-                            }}
-                            disabled={!canUpgrade}
-                          >
-                            {'Upgrade'}
-                          </Btn>{' '}
-                          {planetAtMaxRank ? (
-                            <Red>Planet at Max Rank</Red>
-                          ) : branchAtMaxRank ? (
-                            <Red>{upgradeName(branch)} at Max Rank</Red>
-                          ) : !enoughSilver ? (
-                            <Red>Not Enough Silver</Red>
-                          ) : undefined}
-                        </>
-                      )}
-                    </div>
-                  </SectionBuy>
-                </>
-              );
-            }}
-          />
-
-          <UpgradeDetailsWrapper></UpgradeDetailsWrapper>
-        </>
-=======
       return (
         <TabbedView
           tabTitles={['Defense', 'Range', 'Speed']}
@@ -230,7 +152,6 @@
             );
           }}
         />
->>>>>>> 0311cefd
       );
     }
   }
