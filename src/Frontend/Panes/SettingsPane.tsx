import { EthConnection } from '@darkforest_eth/network';
import { AutoGasSetting } from '@darkforest_eth/types';
import React, { ChangeEvent, FormEvent, useEffect, useState } from 'react';
import styled from 'styled-components';
import TutorialManager from '../../Backend/GameLogic/TutorialManager';
import { Chunk } from '../../_types/global/GlobalTypes';
import { Btn } from '../Components/Btn';
import { Padded, Section, SectionHeader, Spacer } from '../Components/CoreUI';
import { Input } from '../Components/Input';
import { Green, Red } from '../Components/Text';
import Viewport, { getDefaultScroll } from '../Game/Viewport';
import { useAccount, useUIManager } from '../Utils/AppHooks';
import { useEmitterValue } from '../Utils/EmitterHooks';
import { BooleanSetting, MultiSelectSetting, Setting } from '../Utils/SettingsHooks';
import { ModalHook, ModalName, ModalPane } from '../Views/ModalPane';

const SCROLL_MIN = 0.0001 * 10000;
const SCROLL_MAX = 0.01 * 10000;
const DEFAULT_SCROLL = Math.round(10000 * (getDefaultScroll() - 1));

const Range = styled.input``;

const SettingsContent = styled(Padded)`
  width: 500px;
  height: 500px;
  overflow-y: scroll;
  display: flex;
  flex-direction: column;
  text-align: justify;
`;

const Row = styled.div`
  display: flex;
  flex-direction: row;

  justify-content: space-between;
  align-items: center;

  & > span:first-child {
    flex-grow: 1;
  }
`;

const ScrollSpeedInput = styled(Input)`
  padding: 2px 2px;
  width: 8em;
  height: min-content;
`;

export function SettingsPane({
  ethConnection,
  hook,
  privateHook,
}: {
  ethConnection: EthConnection;
  hook: ModalHook;
  privateHook: ModalHook;
}) {
  const uiManager = useUIManager();
  const account = useAccount(uiManager);
  const gasPrices = useEmitterValue(ethConnection.gasPrices$, ethConnection.getAutoGasPrices());

  const [rpcUrl, setRpcURL] = useState<string>(ethConnection.getRpcEndpoint());
  const onChangeRpc = () => {
    ethConnection
      .setRpcUrl(rpcUrl)
      .then(() => {
        localStorage.setItem('XDAI_RPC_ENDPOINT_v5', rpcUrl);
      })
      .catch(() => {
        setRpcURL(ethConnection.getRpcEndpoint());
      });
  };

  const [balance, setBalance] = useState<number>(0);

  useEffect(() => {
    if (!uiManager) return;
    const updateBalance = () => {
      setBalance(uiManager.getMyBalance());
    };

    updateBalance();
    const intervalId = setInterval(updateBalance, 1000);

    return () => {
      clearInterval(intervalId);
    };
  }, [uiManager]);

  const [failure, setFailure] = useState<string>('');
  const [success, setSuccess] = useState<string>('');
  const [importMapByTextBoxValue, setImportMapByTextBoxValue] = useState('');
  useEffect(() => {
    if (failure) {
      setSuccess('');
    }
  }, [failure]);
  useEffect(() => {
    if (success) {
      setFailure('');
    }
  }, [success]);
  const onExportMap = async () => {
    if (uiManager) {
      const chunks = uiManager.getExploredChunks();
      const chunksAsArray = Array.from(chunks);
      try {
        const map = JSON.stringify(chunksAsArray);
        await window.navigator.clipboard.writeText(map);
        setSuccess('Copied map!');
      } catch (err) {
        console.error(err);
        setFailure('Failed to export');
      }
    } else {
      setFailure('Unable to export map right now.');
    }
  };
  const onImportMapFromTextBox = async () => {
    try {
      const chunks = JSON.parse(importMapByTextBoxValue);
      await uiManager.bulkAddNewChunks(chunks as Chunk[]);
      setImportMapByTextBoxValue('');
    } catch (e) {
      setFailure('Invalid map data. Check the data in your clipboard.');
    }
  };
  const onImportMap = async () => {
    if (uiManager) {
      let input;
      try {
        input = await window.navigator.clipboard.readText();
      } catch (err) {
        console.error(err);
        setFailure('Unable to import map. Did you allow clipboard access?');
        return;
      }

      let chunks;
      try {
        chunks = JSON.parse(input);
      } catch (err) {
        console.error(err);
        setFailure('Invalid map data. Check the data in your clipboard.');
        return;
      }
      await uiManager.bulkAddNewChunks(chunks as Chunk[]);
      setSuccess('Successfully imported a map!');
    } else {
      setFailure('Unable to import map right now.');
    }
  };

  const [clicks, setClicks] = useState<number>(8);
  const [, setPrivateVisible] = privateHook;
  const doPrivateClick = (_e: React.MouseEvent) => {
    setClicks((x) => x - 1);
    if (clicks === 1) {
      setPrivateVisible(true);
      setClicks(5);
    }
  };

  const clipScroll = (v: number) => Math.max(Math.min(Math.round(v), SCROLL_MAX), SCROLL_MIN);
  const [scrollSpeed, setScrollSpeed] = useState<number>(DEFAULT_SCROLL);
  const onScrollChange = (e: FormEvent) => {
    const value = parseFloat((e.target as HTMLInputElement).value);
    if (!isNaN(value)) setScrollSpeed(value);
  };

  useEffect(() => {
    const scroll = localStorage.getItem('scrollSpeed');
    if (scroll) {
      setScrollSpeed(10000 * (parseFloat(scroll) - 1));
    }
  }, [setScrollSpeed]);

  useEffect(() => {
    if (!Viewport.instance) return;
    Viewport.instance.setMouseSensitivty(scrollSpeed / 10000);
  }, [scrollSpeed]);

  return (
    <ModalPane hook={hook} title={'Settings'} name={ModalName.Hats}>
      <SettingsContent>
        <Section>
          <SectionHeader>Burner Wallet Info</SectionHeader>
          <Row>
            <span>Public Key</span>
            <span>{account}</span>
          </Row>
          <Row>
            <span>Balance</span>
            <span>{balance}</span>
          </Row>
        </Section>

        <Section>
          <SectionHeader>Gas Price</SectionHeader>
          Your gas price setting determines the price you pay for each transaction. A higher gas
          price means your transactions will be prioritized by the blockchain, making them confirm
          faster. We recommend using the auto average setting. All auto settings prices are pulled
          from an oracle and are capped at 15 gwei.
          <Spacer height={16} />
          <MultiSelectSetting
            wide
            uiManager={uiManager}
            setting={Setting.GasFeeGwei}
            values={[
              '1',
              '2',
              '5',
              '10',
              '20',
              '40',
              AutoGasSetting.Slow,
              AutoGasSetting.Average,
              AutoGasSetting.Fast,
            ]}
            labels={[
              '1 gwei (default)',
              '2 gwei (faster)',
              '5 gwei (turbo)',
              '10 gwei (mega turbo)',
              '20 gwei (need4speed)',
              '40 gwei (gigafast)',
              `slow auto (~${gasPrices.slow} gwei)`,
              `average auto (~${gasPrices.average} gwei)`,
              `fast auto (~${gasPrices.fast} gwei)`,
            ]}
          />
        </Section>

        <Section>
          <SectionHeader>Burner Wallet Info (Private)</SectionHeader>
          Your secret key, together with your home planet's coordinates, grant you access to your
          Dark Forest account on different browsers. You should save this info somewhere on your
          computer.
          <Spacer height={16} />
          <Red>WARNING:</Red> Never ever send this to anyone!
          <Spacer height={8} />
          <Btn wide onClick={doPrivateClick}>
            Click {clicks} times to view info
          </Btn>
        </Section>

        <Section>
          <SectionHeader>Auto Confirm Transactions</SectionHeader>
          Whether or not to auto-confirm all transactions, except purchases. This will allow you to
          make moves, spend silver on upgrades, etc. without requiring you to confirm each
          transaction. However, the client WILL ask for confirmation before sending transactions
          that spend wallet funds.
          <Spacer height={16} />
          <BooleanSetting
            uiManager={uiManager}
            setting={Setting.AutoApproveNonPurchaseTransactions}
            settingDescription={'auto confirm non-purchase transactions'}
          />
        </Section>

        <Section>
          <SectionHeader>Import and Export Map Data</SectionHeader>
          <Red>WARNING:</Red> Maps from others could be altered and are not guaranteed to be
          correct!
          <Spacer height={16} />
          <Input
            wide
            value={importMapByTextBoxValue}
            placeholder={'Paste map contents here'}
            onChange={(e: ChangeEvent<HTMLInputElement>) =>
              setImportMapByTextBoxValue(e.target.value)
            }
          />
          <Spacer height={8} />
          <Btn
            wide
            onClick={onImportMapFromTextBox}
            disabled={importMapByTextBoxValue.length === 0}
          >
            Import Map From Above
          </Btn>
          <Spacer height={8} />
          <Btn wide onClick={onExportMap}>
            Copy Map to Clipboard
          </Btn>
          <Spacer height={8} />
          <Btn wide onClick={onImportMap}>
            Import Map from Clipboard
          </Btn>
          <Spacer height={8} />
          <Green>{success}</Green>
          <Red>{failure}</Red>
        </Section>

        <Section>
          <SectionHeader>Change RPC Endpoint</SectionHeader>
          <Spacer height={8} />
          Current RPC Endpoint: {rpcUrl}
          <Spacer height={8} />
          <Input wide value={rpcUrl} onChange={(e) => setRpcURL(e.target.value)} />
          <Spacer height={8} />
          <Btn wide onClick={onChangeRpc}>
            Change RPC URL
          </Btn>
        </Section>

        <Section>
          <SectionHeader>Metrics Opt Out</SectionHeader>
          We collect a minimal set of data and statistics such as SNARK proving times, average
          transaction times across browsers, and xDAI transaction errors, to help us optimize
          performance and fix bugs. This does not include personal data like email or IP address.
          <Spacer height={8} />
          <BooleanSetting
            uiManager={uiManager}
            setting={Setting.OptOutMetrics}
            settingDescription='metrics opt out'
          />
        </Section>

        <Section>
          <SectionHeader>Performance</SectionHeader>
          Some performance settings. These will definitely be changed as we zero in on the
          performance bottlenecks in this game.
          <Spacer height={16} />
          <BooleanSetting
            uiManager={uiManager}
            setting={Setting.HighPerformanceRendering}
            settingDescription='performance mode'
          />
        </Section>

        <Section>
          <SectionHeader>Show notifications for MOVE</SectionHeader>
          <Spacer height={8} />
          <BooleanSetting
            uiManager={uiManager}
            setting={Setting.MoveNotifications}
            settingDescription='move notifications'
          />
        </Section>

        <Section>
          <SectionHeader>Scroll speed</SectionHeader>
          <Spacer height={8} />
          <ScrollContainer>
            <Range
              type='range'
              value={clipScroll(scrollSpeed)}
              min={SCROLL_MIN}
              max={SCROLL_MAX}
              step={SCROLL_MIN / 10}
              onChange={onScrollChange}
            />
            <Spacer width={16} />
            <ScrollSpeedInput value={scrollSpeed} onChange={onScrollChange} />
          </ScrollContainer>
<<<<<<< HEAD
        </Section>

        <Section>
          <SectionHeader>Reset Tutorial</SectionHeader>
          <Spacer height={8} />
          <Btn wide onClick={() => TutorialManager.getInstance().reset(uiManager.getAccount())}>
            Reset Tutorial
          </Btn>
        </Section>
=======
        </Section>

        <Section>
          <SectionHeader>Reset Tutorial</SectionHeader>
          <Spacer height={8} />
          <Btn wide onClick={() => TutorialManager.getInstance().reset(uiManager.getAccount())}>
            Reset Tutorial
          </Btn>
        </Section>

        <Section>
          <SectionHeader>Disable Default Shortcuts</SectionHeader>
          If you'd like to use custom shortcuts via a plugin, you can disable the default shortcuts
          here.
          <Spacer height={8} />
          <BooleanSetting
            uiManager={uiManager}
            setting={Setting.DisableDefaultShortcuts}
            settingDescription='toggle disable default shortcuts'
          />
        </Section>
>>>>>>> a11dd595
      </SettingsContent>
    </ModalPane>
  );
}

const ScrollContainer = styled.div`
  display: flex;
  justify-content: center;
  align-items: center;
  flex-direction: row;
`;<|MERGE_RESOLUTION|>--- conflicted
+++ resolved
@@ -355,17 +355,6 @@
             <Spacer width={16} />
             <ScrollSpeedInput value={scrollSpeed} onChange={onScrollChange} />
           </ScrollContainer>
-<<<<<<< HEAD
-        </Section>
-
-        <Section>
-          <SectionHeader>Reset Tutorial</SectionHeader>
-          <Spacer height={8} />
-          <Btn wide onClick={() => TutorialManager.getInstance().reset(uiManager.getAccount())}>
-            Reset Tutorial
-          </Btn>
-        </Section>
-=======
         </Section>
 
         <Section>
@@ -387,7 +376,6 @@
             settingDescription='toggle disable default shortcuts'
           />
         </Section>
->>>>>>> a11dd595
       </SettingsContent>
     </ModalPane>
   );
