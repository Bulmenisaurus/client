--- conflicted
+++ resolved
@@ -1,10 +1,3 @@
-<<<<<<< HEAD
-import { Artifact, ArtifactType } from '@darkforest_eth/types';
-import React from 'react';
-import styled from 'styled-components';
-import { artifactAvailableTimestamp, isActivated } from '../../../Backend/GameLogic/ArtifactUtils';
-import { Icon, IconType } from '../../Components/Icons';
-=======
 import {
   canActivateArtifact,
   canDepositArtifact,
@@ -23,7 +16,6 @@
 import React, { useCallback } from 'react';
 import { Btn } from '../../Components/Btn';
 import { Spacer } from '../../Components/CoreUI';
->>>>>>> 0311cefd
 import { ArtifactRarityLabelAnim } from '../../Components/Labels/ArtifactLabels';
 import { LoadingSpinner } from '../../Components/LoadingSpinner';
 import { Sub } from '../../Components/Text';
@@ -172,94 +164,6 @@
     });
   }
 
-<<<<<<< HEAD
-  const now = Date.now();
-  const available = artifactAvailableTimestamp(artifact);
-
-  const waitUntilAvailable = available - now;
-  const availableToActivate = waitUntilAvailable <= -0;
-
-  const canHandleArtifact = planetLevel > artifact.rarity;
-
-  if (planetOwnedByPlayer) {
-    if (viewingDepositList) {
-      if (planetIsTradingPost) {
-        actions.unshift({
-          name: TooltipName.DepositArtifact,
-          extraContent: !canHandleArtifact && (
-            <>
-              . <ArtifactRarityLabelAnim rarity={artifact.rarity} />
-              {` artifacts can only be deposited on level ${artifact.rarity + 1}+ spacetime rips`}
-            </>
-          ),
-          children: (
-            <ArtifactActionIconContainer
-              onClick={(e) => {
-                e.stopPropagation();
-                canHandleArtifact && deposit(artifact);
-              }}
-              iconColor={canHandleArtifact ? undefined : 'grey'}
-            >
-              <Icon type={IconType.Deposit} />
-            </ArtifactActionIconContainer>
-          ),
-        });
-      }
-    } else if (isActivated(artifact) && artifact.artifactType !== ArtifactType.BlackDomain) {
-      actions.unshift({
-        name: TooltipName.DeactivateArtifact,
-        children: (
-          <ArtifactActionIconContainer
-            onClick={(e) => {
-              e.stopPropagation();
-              deactivate(artifact);
-            }}
-          >
-            <Icon type={IconType.Deactivate} />
-          </ArtifactActionIconContainer>
-        ),
-      });
-    } else {
-      if (planetIsTradingPost) {
-        actions.unshift({
-          name: TooltipName.WithdrawArtifact,
-          extraContent: !canHandleArtifact && (
-            <>
-              . <ArtifactRarityLabelAnim rarity={artifact.rarity} />
-              {` artifacts can only be withdrawn from level ${artifact.rarity + 1}+ spacetime rips`}
-            </>
-          ),
-          children: (
-            <ArtifactActionIconContainer
-              onClick={(e) => {
-                e.stopPropagation();
-                canHandleArtifact && withdraw(artifact);
-              }}
-              iconColor={canHandleArtifact ? undefined : 'grey'}
-            >
-              <Icon type={IconType.Withdraw} />
-            </ArtifactActionIconContainer>
-          ),
-        });
-      }
-
-      if (!anyArtifactActive && availableToActivate) {
-        actions.unshift({
-          name: TooltipName.ActivateArtifact,
-          children: (
-            <ArtifactActionIconContainer
-              onClick={(e) => {
-                e.stopPropagation();
-                activate(artifact);
-              }}
-            >
-              <Icon type={IconType.Activate} />
-            </ArtifactActionIconContainer>
-          ),
-        });
-      }
-    }
-=======
   if (canActivateArtifact(artifact, onPlanet, otherArtifactsOnPlanet)) {
     actions.unshift({
       name: TooltipName.ActivateArtifact,
@@ -283,7 +187,6 @@
       extraContent: <>You have to wait before activating an artifact again</>,
       children: <Sub>{formatDuration(wait)}</Sub>,
     });
->>>>>>> 0311cefd
   }
 
   return (
@@ -297,32 +200,4 @@
       ))}
     </div>
   );
-<<<<<<< HEAD
-}
-const ArtifactActionIconContainer = styled.div<{ iconColor?: string }>`
-  line-height: 0;
-  padding-left: 8px;
-
-  /* Set the Icon color if specified on the outer component */
-  --df-icon-color: ${({ iconColor }) => iconColor};
-`;
-
-const ArtifactSpinnerContainer = styled.div`
-  position: absolute;
-  bottom: 0;
-  right: 4px;
-  font-size: 80%;
-`;
-
-const ActionsContainer = styled.div`
-  position: absolute;
-  bottom: 8px;
-  right: 8px;
-  display: inline-flex;
-  justify-content: center;
-  align-items: center;
-  flex-direction: row;
-`;
-=======
-}
->>>>>>> 0311cefd
+}