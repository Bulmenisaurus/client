--- conflicted
+++ resolved
@@ -4,18 +4,11 @@
 import { Btn } from '../Components/Btn';
 import { CenterBackgroundSubtext, PaddedRecommendedModalWidth, Spacer } from '../Components/CoreUI';
 import { LoadingSpinner } from '../Components/LoadingSpinner';
-<<<<<<< HEAD
-import { Blue, Sub, White } from '../Components/Text';
-import { TimeUntil } from '../Components/TimeUntil';
-import dfstyles from '../Styles/dfstyles';
-import { usePlanet, usePopAllOnSelectedPlanetChanged, useUIManager } from '../Utils/AppHooks';
-=======
 import { Blue, White } from '../Components/Text';
 import { TimeUntil } from '../Components/TimeUntil';
 import dfstyles from '../Styles/dfstyles';
 import { usePlanet, useUIManager } from '../Utils/AppHooks';
 import { useEmitterValue } from '../Utils/EmitterHooks';
->>>>>>> a11dd595
 import { ModalHandle } from '../Views/ModalPane';
 
 const BroadcastWrapper = styled.div`
@@ -55,19 +48,6 @@
 }
 
 export function BroadcastPane({
-<<<<<<< HEAD
-  planetId,
-  modal,
-}: {
-  modal: ModalHandle;
-  planetId: LocationId | undefined;
-}) {
-  const uiManager = useUIManager();
-  const planetWrapper = usePlanet(uiManager, planetId);
-  const planet = planetWrapper.value;
-
-  usePopAllOnSelectedPlanetChanged(modal, planetId);
-=======
   initialPlanetId,
   modal: _modal,
 }: {
@@ -77,7 +57,6 @@
   const uiManager = useUIManager();
   const planetId = useEmitterValue(uiManager.selectedPlanetId$, initialPlanetId);
   const planet = usePlanet(uiManager, planetId).value;
->>>>>>> a11dd595
 
   const getLoc = () => {
     if (!planet || !uiManager) return { x: 0, y: 0 };
