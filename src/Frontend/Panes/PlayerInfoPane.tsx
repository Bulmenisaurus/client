--- conflicted
+++ resolved
@@ -52,11 +52,7 @@
     const updateEnergyAndSilver = () => {
       setEnergy(uiManager.getEnergyOfPlayer(account));
       setSilver(uiManager.getSilverOfPlayer(account));
-<<<<<<< HEAD
-      _setScore(uiManager.getPlayerScore(account));
-=======
       _setScore(uiManager.getPlayerScore(account) ?? Infinity);
->>>>>>> a11dd595
     };
 
     const energySilverInterval = setInterval(updateEnergyAndSilver, 60 * 1000);
