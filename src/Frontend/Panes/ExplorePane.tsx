--- conflicted
+++ resolved
@@ -15,14 +15,9 @@
   TowardsCenterPattern,
   TowardsCenterPatternV2,
 } from '../../Backend/Miner/MiningPatterns';
-<<<<<<< HEAD
-import { EmSpacer, SelectFrom, ShortcutButton } from '../Components/CoreUI';
-import { Icon, IconType } from '../Components/Icons';
-=======
 import { EmSpacer, SelectFrom } from '../Components/CoreUI';
 import { Icon, IconType } from '../Components/Icons';
 import { MaybeShortcutButton } from '../Components/MaybeShortcutButton';
->>>>>>> 0311cefd
 import { Coords, Sub } from '../Components/Text';
 import dfstyles from '../Styles/dfstyles';
 import { useUIManager } from '../Utils/AppHooks';
@@ -181,11 +176,7 @@
           {targetting ? 'Moving...' : 'Move'}
           <EmSpacer width={1} />
           <Icon type={IconType.Target} />
-<<<<<<< HEAD
-        </ShortcutButton>
-=======
         </MaybeShortcutButton>
->>>>>>> 0311cefd
       </TooltipTrigger>
       <EmSpacer width={0.5} />
       {/* button which toggles whether or not the game is mining. this persists between refreshes */}
@@ -198,11 +189,7 @@
         >
           {mining ? 'Pause' : 'Explore!'} <EmSpacer width={1} />{' '}
           {mining ? <Icon type={IconType.Pause} /> : <Icon type={IconType.Play} />}
-<<<<<<< HEAD
-        </ShortcutButton>
-=======
         </MaybeShortcutButton>
->>>>>>> 0311cefd
       </TooltipTrigger>
 
       {mining && (
