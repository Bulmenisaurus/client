import React from 'react';
import styled from 'styled-components';
import { EmSpacer, Link, Padded, Section, SectionHeader } from '../Components/CoreUI';
<<<<<<< HEAD
import { ScoreLabel } from '../Components/Labels/KeywordLabels';
import { LegendaryLabel } from '../Components/Labels/LegendaryLabel';
import { MythicLabel } from '../Components/Labels/MythicLabel';
=======
>>>>>>> a11dd595
import { White } from '../Components/Text';
import dfstyles from '../Styles/dfstyles';
import { useUIManager } from '../Utils/AppHooks';
import { ModalHook, ModalName, ModalPane } from '../Views/ModalPane';

const HelpContent = styled(Padded)`
  width: 500px;
  height: 500px;
  max-height: 500px;
  max-width: 500px;
  overflow-y: scroll;
  text-align: justify;
  color: ${dfstyles.colors.text};
`;

export function HelpPane({ hook }: { hook: ModalHook }) {
  return (
    <ModalPane hook={hook} title='Help' name={ModalName.Help}>
      <HelpContent>
        {useUIManager().isRoundOver() && (
          <Section>
<<<<<<< HEAD
            <SectionHeader>Round 2 Complete</SectionHeader>
            Dark Forest v0.6 Round 2 is now complete! Scores are being compiled and winners will be
=======
            <SectionHeader>Round 3 Complete</SectionHeader>
            Dark Forest v0.6 Round 3 is now complete! Scores are being compiled and winners will be
>>>>>>> a11dd595
            announced shortly. Also, Artifacts will no longer be mintable. Thanks for playing!
          </Section>
        )}

        <Section>
<<<<<<< HEAD
          <Link to='https://blog.zkga.me'>Official Info and Announcements</Link>
        </Section>

        <Section>
          <SectionHeader>The Universe</SectionHeader>
          Dark Forest is a vast universe, obfuscated by zero-knowledge cryptography. Your{' '}
          <White>explorer</White> explores the universe, searching for <White>Planets</White> and
          other players.
          <EmSpacer height={1} />
          All planets produce <White>Energy</White>. You can move energy from planets you own to new
          planets to conquer them.
          <EmSpacer height={1} />
          Also scattered through the universe are <White>Asteroid Fields</White>, which produce{' '}
          <White>Silver</White>. Silver can be sent to planets and can be spent on{' '}
          <White>Upgrades</White>. Withdrawing silver from spacetime rips increases your{' '}
          <ScoreLabel />.
          <EmSpacer height={1} /> Some planets contain <White>Artifacts</White> - ERC721 tokens that
          can be traded with other players. Artifacts can be harvested and deposited onto planets,
          buffing their stats. Harvesting artifacts also increases your <ScoreLabel />
=======
          <SectionHeader>Firstly, Some Links:</SectionHeader>
          <Link to='https://blog.zkga.me'>Official Info and Announcements</Link>
          <br />
          <Link to='https://discord.gg/2u2TN6v8r6'>Official Discord Server</Link>
          <br />
          <Link to='https://dfwiki.net/'>Community-Run Wiki</Link>
          <br />
          <br />
          Secondly... welcome to
        </Section>

        <Section>
          <SectionHeader>Dark Forest v0.6 R3: Grape Extra-Small</SectionHeader>
          Dark Forest is a vast universe, obfuscated by zero-knowledge cryptography. Your{' '}
          <White>explorer</White> (bottom left) explores the universe, searching for{' '}
          <White>Planets</White> and other players.
          <EmSpacer height={1} />
          All planets produce <White>Energy</White>. You can click-drag to move energy from planets
          you own to new planets to conquer them.
          <EmSpacer height={1} />
          Also scattered through the universe are <White>Asteroid Fields</White>, which produce{' '}
          <White>Silver</White>. Silver can be sent to planets and can be spent on{' '}
          <White>Upgrades</White>.
          <EmSpacer height={1} /> Some planets contain <White>Artifacts</White> - ERC721 tokens that
          can be traded with other players. Artifacts can be harvested and deposited onto planets,
          buffing their stats.
>>>>>>> a11dd595
        </Section>

        <Section>
          <SectionHeader>Prizes and Scoring</SectionHeader>A snapshot of scores will be taken on{' '}
<<<<<<< HEAD
          <White>July 3, 2021</White> at 9PM Pacific Time. At that time, the top 63 highest-scoring
          players will be awarded prizes from a pool 63 prize planets. You can see the current
          rankings by scrolling down on the landing page of the game.
          <EmSpacer height={1} />
          Your score is determined by the total amount of <White>Silver</White> you have withdrawn
          from the universe, plus additional bonuses for finding artifacts. Artifacts of different
          rarities are worth different amounts of points: Common are 5k, Rare are 20k, Epic are
          200k, <LegendaryLabel /> are 3M, and <MythicLabel /> are 20M.
=======
          <White>August 22, 2021</White> at 9AM Pacific Time. At that time, the top 63
          highest-scoring players will be awarded prizes from a pool 63 prize planets. You can see
          the current rankings by scrolling down on the landing page of the game.
          <EmSpacer height={1} />
          This round is a race to the center. You can <White>claim</White> any level 3+ planet that
          you own; there is a 3 hour cooldown on claiming planets. Your score at the end of the
          round is the distance of your closest claimed planet from the center (0, 0).
          <EmSpacer height={1} />
          Note that planets that are destroyed with black domain artifacts do not count towards
          score, and other players can conquer and claim planets you've already claimed, overwriting
          your claim!
>>>>>>> a11dd595
        </Section>
      </HelpContent>
    </ModalPane>
  );
}<|MERGE_RESOLUTION|>--- conflicted
+++ resolved
@@ -1,12 +1,6 @@
 import React from 'react';
 import styled from 'styled-components';
 import { EmSpacer, Link, Padded, Section, SectionHeader } from '../Components/CoreUI';
-<<<<<<< HEAD
-import { ScoreLabel } from '../Components/Labels/KeywordLabels';
-import { LegendaryLabel } from '../Components/Labels/LegendaryLabel';
-import { MythicLabel } from '../Components/Labels/MythicLabel';
-=======
->>>>>>> a11dd595
 import { White } from '../Components/Text';
 import dfstyles from '../Styles/dfstyles';
 import { useUIManager } from '../Utils/AppHooks';
@@ -28,39 +22,13 @@
       <HelpContent>
         {useUIManager().isRoundOver() && (
           <Section>
-<<<<<<< HEAD
-            <SectionHeader>Round 2 Complete</SectionHeader>
-            Dark Forest v0.6 Round 2 is now complete! Scores are being compiled and winners will be
-=======
             <SectionHeader>Round 3 Complete</SectionHeader>
             Dark Forest v0.6 Round 3 is now complete! Scores are being compiled and winners will be
->>>>>>> a11dd595
             announced shortly. Also, Artifacts will no longer be mintable. Thanks for playing!
           </Section>
         )}
 
         <Section>
-<<<<<<< HEAD
-          <Link to='https://blog.zkga.me'>Official Info and Announcements</Link>
-        </Section>
-
-        <Section>
-          <SectionHeader>The Universe</SectionHeader>
-          Dark Forest is a vast universe, obfuscated by zero-knowledge cryptography. Your{' '}
-          <White>explorer</White> explores the universe, searching for <White>Planets</White> and
-          other players.
-          <EmSpacer height={1} />
-          All planets produce <White>Energy</White>. You can move energy from planets you own to new
-          planets to conquer them.
-          <EmSpacer height={1} />
-          Also scattered through the universe are <White>Asteroid Fields</White>, which produce{' '}
-          <White>Silver</White>. Silver can be sent to planets and can be spent on{' '}
-          <White>Upgrades</White>. Withdrawing silver from spacetime rips increases your{' '}
-          <ScoreLabel />.
-          <EmSpacer height={1} /> Some planets contain <White>Artifacts</White> - ERC721 tokens that
-          can be traded with other players. Artifacts can be harvested and deposited onto planets,
-          buffing their stats. Harvesting artifacts also increases your <ScoreLabel />
-=======
           <SectionHeader>Firstly, Some Links:</SectionHeader>
           <Link to='https://blog.zkga.me'>Official Info and Announcements</Link>
           <br />
@@ -87,21 +55,10 @@
           <EmSpacer height={1} /> Some planets contain <White>Artifacts</White> - ERC721 tokens that
           can be traded with other players. Artifacts can be harvested and deposited onto planets,
           buffing their stats.
->>>>>>> a11dd595
         </Section>
 
         <Section>
           <SectionHeader>Prizes and Scoring</SectionHeader>A snapshot of scores will be taken on{' '}
-<<<<<<< HEAD
-          <White>July 3, 2021</White> at 9PM Pacific Time. At that time, the top 63 highest-scoring
-          players will be awarded prizes from a pool 63 prize planets. You can see the current
-          rankings by scrolling down on the landing page of the game.
-          <EmSpacer height={1} />
-          Your score is determined by the total amount of <White>Silver</White> you have withdrawn
-          from the universe, plus additional bonuses for finding artifacts. Artifacts of different
-          rarities are worth different amounts of points: Common are 5k, Rare are 20k, Epic are
-          200k, <LegendaryLabel /> are 3M, and <MythicLabel /> are 20M.
-=======
           <White>August 22, 2021</White> at 9AM Pacific Time. At that time, the top 63
           highest-scoring players will be awarded prizes from a pool 63 prize planets. You can see
           the current rankings by scrolling down on the landing page of the game.
@@ -113,7 +70,6 @@
           Note that planets that are destroyed with black domain artifacts do not count towards
           score, and other players can conquer and claim planets you've already claimed, overwriting
           your claim!
->>>>>>> a11dd595
         </Section>
       </HelpContent>
     </ModalPane>
