import { RECOMMENDED_MODAL_WIDTH } from '@darkforest_eth/constants';
import colors from 'color';
import React, { ChangeEvent, useCallback } from 'react';
import styled, { css } from 'styled-components';
import dfstyles from '../Styles/dfstyles';
<<<<<<< HEAD
import { GameWindowZIndex } from '../Utils/constants';
import { useIsDown } from '../Utils/KeyEmitters';
=======
import { useUIManager } from '../Utils/AppHooks';
import { GameWindowZIndex } from '../Utils/constants';
import { useIsDown } from '../Utils/KeyEmitters';
import { Setting, useBooleanSetting } from '../Utils/SettingsHooks';
>>>>>>> a11dd595
import { Btn, BtnProps } from './Btn';

export const InlineBlock = styled.div`
  display: inline-block;
`;

export const Separator = styled.div`
  width: 100%;
  box-sizing: border-box;
  padding-left: 2px;
  padding-right: 2px;
  height: 1px;
  background-color: ${dfstyles.colors.borderDark};
`;

export const FloatRight = styled.div`
  float: right;
`;

export const TextButton = styled.span`
  color: ${dfstyles.colors.subtext};
  cursor: pointer;
  user-select: none;
  text-decoration: underline;

  &:hover {
    color: white;
  }
`;

export const Padded = styled.div`
  ${({
    left,
    top,
    right,
    bottom,
  }: {
    left?: string;
    top?: string;
    right?: string;
    bottom?: string;
  }) => css`
    padding-left: ${left || '8px'};
    padding-top: ${top || '8px'};
    padding-right: ${right || '8px'};
    padding-bottom: ${bottom || '8px'};
  `}
`;

export const PaddedRecommendedModalWidth = styled(Padded)`
  width: ${RECOMMENDED_MODAL_WIDTH};
`;

export const RecommendedModalWidth = styled.div`
  width: ${RECOMMENDED_MODAL_WIDTH};
`;

export const BorderlessPane = styled.div`
  transition: '200ms';
  display: inline-block;
  z-index: ${GameWindowZIndex.MenuBar};
  margin: 8px;
  padding: 8px;
  border-radius: ${dfstyles.borderRadius};
  background-color: ${dfstyles.colors.background};
  border-radius: ${dfstyles.borderRadius};
  background-color: ${dfstyles.colors.background};
`;

export const Underline = styled.span`
  text-decoration: underline;
`;

export const Display = styled.div`
  ${({ visible }: { visible?: boolean }) => css`
    ${!visible && `display: none;`}
  `}
`;

export const Emphasized = styled.span`
  font-weight: bold;
  color: ${dfstyles.colors.subtext};
`;

export const HeaderText = styled.div`
  color: ${dfstyles.colors.text};
  text-decoration: underline;
  font-weight: bold;
  display: inline;
`;

export const SectionHeader = styled(HeaderText)`
  margin-bottom: 16px;
  display: block;
`;

export const Section = styled.div`
  padding: 1em 0;

  &:first-child {
    margin-top: -8px;
  }

  &:last-child {
    border-bottom: none;
  }
`;

export const Bottom = styled.div`
  position: absolute;
  bottom: 0;
  left: 0;
`;

export const VerticalSplit = function ({
  children,
}: {
  children: [React.ReactNode, React.ReactNode];
}) {
  return (
    <FullWidth>
      <VerticalSplitChild>{children[0]}</VerticalSplitChild>
      <VerticalSplitChild>{children[1]}</VerticalSplitChild>
    </FullWidth>
  );
};

const VerticalSplitChild = styled.div`
  width: 50%;
  flex-grow: 1;
  display: inline-block;
`;

export const FullWidth = styled.div`
  ${({ padding }: { padding?: string }) =>
    css`
      ${padding && `padding: ${padding};`}
      width: 100%;
      display: flex;
      box-sizing: border-box;
      flex-direction: row;
    `}
`;

export const FullHeight = styled.div`
  height: 100%;
`;

/**
 * Fills parent width, aligns children horizontally in the center.
 */
export const AlignCenterHorizontally = styled.div`
  display: inline-flex;
  flex-direction: row;
  justify-content: center;
  align-items: center;
`;

export const AlignCenterVertically = styled.div`
  height: 100%;
  display: flex;
  flex-direction: column;
  justify-content: center;
  align-items: center;
`;

/**
 * Expands to fill space in a flexbox.
 */
export const Expand = styled.div`
  display: inline-box;
  flex-grow: 1;
`;

/**
 * Don't shrink in a flexbox.
 */
export const DontShrink = styled.div`
  display: inline-box;
  flex-shrink: 0;
`;

/**
 * This is the link that all core ui in Dark Forest should use. Please!
 */
export function Link(
  props: {
    to?: string;
    color?: string;
    openInThisTab?: boolean;
    children: React.ReactNode;
  } & React.HtmlHTMLAttributes<HTMLAnchorElement>
) {
  const { to, color, openInThisTab, children } = props;

  return (
    <LinkImpl {...props} href={to} color={color} target={openInThisTab ? undefined : '_blank'}>
      {children}
    </LinkImpl>
  );
}

const LinkImpl = styled.a`
  cursor: pointer;

  ${({ color }: { color?: string }) => css`
    text-decoration: underline;
    color: ${color || dfstyles.colors.dfblue};
  }

    &:hover {
      color: ${colors(color || dfstyles.colors.dfblue)
        .lighten(0.3)
        .hex()};
    }
  `}
`;

/**
 * Inline block rectangle, measured in ems, default 1em by 1em.
 */
export const EmSpacer = styled.div`
  ${({ width, height }: { width?: number; height?: number }) => css`
    width: ${width === undefined ? '1em' : width};
    height: ${height === undefined ? '1em' : height};
    flex-grow: 0;
    flex-shrink: 0;
    ${width && !height ? 'display: inline-block;' : ''}
    ${width ? `width: ${width}em;` : ''}
    ${height ? `height: ${height}em;min-height:${height}em;` : ''}
  `}
`;

export const Spacer = styled.div`
  ${({ width, height }: { width?: number; height?: number }) => css`
    width: 1px;
    height: 1px;
    ${width && !height ? 'display: inline-block;' : ''}
    ${width ? `width: ${width}px;` : ''}
    ${height ? `height: ${height}px;min-height:${height}px;` : ''}
  `}
`;

export const Truncate = styled.div`
  ${({ maxWidth }: { maxWidth?: string }) => css`
    vertical-align: bottom;
    display: inline-block;
    white-space: nowrap;
    overflow: hidden;
    text-overflow: ellipsis;
    ${maxWidth !== undefined && `max-width: ${maxWidth};`};
  `}
`;

/**
 * The container element into which a plugin renders its html elements.
 * Contains styles for child elements so that plugins can use UI
 * that is consistent with the rest of Dark Forest's UI. Keeping this up
 * to date will be an ongoing challange, but there's probably some better
 * way to do this.
 */
export const PluginElements = styled.div`
  color: ${dfstyles.colors.text};
  width: 400px;
  min-height: 100px;
  max-height: 600px;
  overflow: scroll;

  button {
    border: 1px solid white;
    border-radius: 4px;
    padding: 0 0.3em;

    transition: background-color 0.2s colors 0.2s;

    &:hover {
      background-color: ${dfstyles.colors.text};
      color: black;
      border: 1px transparent;
    }
  }
`;

export const MaxWidth = styled.div`
  ${({ width }: { width: string }) => {
    return css`
      max-width: ${width};
    `;
  }}
`;

export const Hidden = styled.div`
  display: none;
`;

export const Select = styled.select`
  ${({ wide }: { wide?: boolean }) => css`
    outline: none;
    background: ${dfstyles.colors.background};
    color: ${dfstyles.colors.subtext};
    border-radius: 4px;
    border: 1px solid ${dfstyles.colors.border};
    width: ${wide ? '100%' : '12em'};
    padding: 2px 6px;
    cursor: pointer;

    &:hover {
      border: 1px solid ${dfstyles.colors.subtext};
      background: ${dfstyles.colors.subtext};
      color: ${dfstyles.colors.background};
    }
  `}
`;

/**
 * Controllable input that allows the user to select from one of the
 * given string values.
 */
export function SelectFrom({
  values,
  value,
  setValue,
  labels,
  style,
  wide,
}: {
  values: string[];
  value: string;
  setValue: (value: string) => void;
  labels: string[];
  style?: React.CSSProperties;
  wide?: boolean;
}) {
  const onChange = useCallback(
    (e: ChangeEvent<HTMLSelectElement>) => {
      setValue(e.target.value);
    },
    [setValue]
  );

  const copyOfValues = [...values];
  const copyOfLabels = [...labels];

  if (!copyOfValues.includes(value)) {
    copyOfLabels.push(value);
    copyOfValues.push(value);
  }

  return (
    <Select wide={wide} style={style} value={value} onChange={onChange}>
      {copyOfValues.map((value, i) => {
        return (
          <option key={value} value={value}>
            {copyOfLabels[i]}
          </option>
        );
      })}
    </Select>
  );
}

export const HoverableTooltip = styled.div`
  max-width: 400px;
  background-color: ${dfstyles.colors.blueBackground};
  border: 1px solid white;
  border-radius: 2px;
  padding: 4px 8px;
  font-size: 12px;
`;

export const CenterRow = styled.div`
  display: flex;
  justify-content: flex-start;
  align-items: center;
  flex-direction: row;
`;

/**
 * A box which centers some darkened text. Useful for displaying
 * *somthing* instead of empty space, if there isn't something to
 * be displayed. Think of it as a placeholder.
 */
export const CenterBackgroundSubtext = styled.div`
  ${({ width, height }: { width: string; height: string }) => css`
    display: flex;
    justify-content: center;
    align-items: center;
    flex-direction: column;
    color: ${dfstyles.colors.subtext};
    width: ${width};
    height: ${height};
    user-select: none;
    text-align: center;
  `}
`;

/**
 * A button that also displays a {@code KeyboardBtn} directly next to it, which shows the user
 * whether or not the given shortcut key is down. In the case that now {@code shortcutKey} was
 * provided, this is just a normal button.
 */
export function ShortcutButton(
  props: { children: React.ReactNode; shortcutKey?: string; shortcutText?: string } & BtnProps
) {
<<<<<<< HEAD
=======
  const [disableDefaultShortcuts] = useBooleanSetting(
    useUIManager(),
    Setting.DisableDefaultShortcuts
  );

>>>>>>> a11dd595
  return (
    <Expand style={{ display: 'flex' }}>
      <AlignCenterHorizontally style={{ flexGrow: 1 }}>
        <Btn {...props} />
<<<<<<< HEAD
        {props.shortcutKey && (
=======
        {props.shortcutKey && !disableDefaultShortcuts && (
>>>>>>> a11dd595
          <>
            <EmSpacer width={0.5} />
            <ShortcutKeyDown shortcutKey={props.shortcutKey} text={props.shortcutText} />
          </>
        )}
      </AlignCenterHorizontally>
    </Expand>
  );
}

// Styling from https://www.npmjs.com/package/keyboard-css
export const KeyboardBtn = styled.kbd`
  ${({ active }: { active?: boolean }) => css`
    font-size: 0.7rem;
    line-height: 1.4;
    padding: 0.1rem 0.45rem;
    -webkit-backface-visibility: hidden;
    backface-visibility: hidden;
    border: 1px solid ${dfstyles.colors.border};
    border-radius: 0.25rem;
    display: inline-block;
    font-weight: 400;
    text-align: left;
    transform: ${active ? 'translate3d(0, 2px, 0)' : 'translateZ(5px)'};
    transform-style: preserve-3d;
    transition: all 0.25s cubic-bezier(0.2, 1, 0.2, 1);
    box-shadow: ${active
      ? '0 0 1px 1px #929292'
      : '0 0 #6b6b6b, 0 0 #6b6b6b, 0 1px #6d6d6d, 0 2px #6d6d6d, 2px 1px 4px #adb5bd, 0 -1px 1px #adb5bd'};
    background-color: ${active ? dfstyles.colors.text : '#343a40'};
    color: ${active ? dfstyles.colors.background : dfstyles.colors.text};
    &:after {
      border-radius: 0.375rem;
      border-width: 0.0625rem;
      bottom: -6px;
      left: -0.25rem;
      right: -0.25rem;
      top: -2px;
      transform: ${active ? 'translate3d(0, -2px, 0)' : 'translateZ(-2px)'};
      border-style: solid;
      box-sizing: content-box;
      content: '';
      display: block;
      position: absolute;
      transform-style: preserve-3d;
      transition: all 0.25s cubic-bezier(0.2, 1, 0.2, 1);
      border-color: ${dfstyles.colors.borderDarker};
      background: ${active ? 'transparent' : dfstyles.colors.background};
    }
  `}
`;

export const CenteredText = styled.span`
  margin: auto;
  text-align: center;
`;

export function ShortcutKeyDown({ shortcutKey, text }: { shortcutKey?: string; text?: string }) {
  const isDown = useIsDown(shortcutKey);

  return <KeyboardBtn active={isDown}>{text === undefined ? shortcutKey : text}</KeyboardBtn>;
}<|MERGE_RESOLUTION|>--- conflicted
+++ resolved
@@ -3,15 +3,10 @@
 import React, { ChangeEvent, useCallback } from 'react';
 import styled, { css } from 'styled-components';
 import dfstyles from '../Styles/dfstyles';
-<<<<<<< HEAD
-import { GameWindowZIndex } from '../Utils/constants';
-import { useIsDown } from '../Utils/KeyEmitters';
-=======
 import { useUIManager } from '../Utils/AppHooks';
 import { GameWindowZIndex } from '../Utils/constants';
 import { useIsDown } from '../Utils/KeyEmitters';
 import { Setting, useBooleanSetting } from '../Utils/SettingsHooks';
->>>>>>> a11dd595
 import { Btn, BtnProps } from './Btn';
 
 export const InlineBlock = styled.div`
@@ -416,23 +411,16 @@
 export function ShortcutButton(
   props: { children: React.ReactNode; shortcutKey?: string; shortcutText?: string } & BtnProps
 ) {
-<<<<<<< HEAD
-=======
   const [disableDefaultShortcuts] = useBooleanSetting(
     useUIManager(),
     Setting.DisableDefaultShortcuts
   );
 
->>>>>>> a11dd595
   return (
     <Expand style={{ display: 'flex' }}>
       <AlignCenterHorizontally style={{ flexGrow: 1 }}>
         <Btn {...props} />
-<<<<<<< HEAD
-        {props.shortcutKey && (
-=======
         {props.shortcutKey && !disableDefaultShortcuts && (
->>>>>>> a11dd595
           <>
             <EmSpacer width={0.5} />
             <ShortcutKeyDown shortcutKey={props.shortcutKey} text={props.shortcutText} />
