--- conflicted
+++ resolved
@@ -2,10 +2,7 @@
   Green,
   Sub,
   Subber,
-<<<<<<< HEAD
-=======
   Text,
->>>>>>> a11dd595
   White,
   Red,
   Blue,
