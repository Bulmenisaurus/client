import { monomitter } from '@darkforest_eth/events';
import { useEffect, useState } from 'react';
import { Wrapper } from '../../Backend/Utils/Wrapper';
<<<<<<< HEAD
import { useEmitterSubscribe } from './EmitterHooks';
=======
import { useUIManager } from './AppHooks';
import { useEmitterSubscribe } from './EmitterHooks';
import { Setting, useBooleanSetting } from './SettingsHooks';
>>>>>>> a11dd595

export const SpecialKey = {
  Space: ' ',
  Tab: 'Tab',
  Escape: 'Escape',
  Control: 'Control',
  Shift: 'Shift',
} as const;

export const keyUp$ = monomitter<Wrapper<string>>();
export const keyDown$ = monomitter<Wrapper<string>>();

const onKeyUp = (e: KeyboardEvent) => {
  if (!shouldIgnoreShortcutKeypress(e))
    keyUp$.publish(new Wrapper(getSpecialKeyFromEvent(e) || e.key.toLowerCase()));
};

const onKeyDown = (e: KeyboardEvent) => {
  if (!shouldIgnoreShortcutKeypress(e))
    keyDown$.publish(new Wrapper(getSpecialKeyFromEvent(e) || e.key.toLowerCase()));
};

export function listenForKeyboardEvents() {
  document.addEventListener('keydown', onKeyDown);
  document.addEventListener('keyup', onKeyUp);
}

export function unlinkKeyboardEvents() {
  document.removeEventListener('keydown', onKeyDown);
  document.removeEventListener('keyup', onKeyUp);
}

/**
 * If the user is using their keyboard to input some text somewhere, we should NOT trigger the
 * shortcuts.
 */
function shouldIgnoreShortcutKeypress(e: KeyboardEvent): boolean {
  const targetElement = e.target as HTMLElement;
  if (targetElement.tagName === 'INPUT')
    return targetElement.attributes.getNamedItem('type')?.value !== 'range';
  return targetElement.tagName === 'TEXTAREA';
}

function getSpecialKeyFromEvent(e: KeyboardEvent): string | undefined {
  if ((Object.values(SpecialKey) as string[]).includes(e.key)) {
    return e.key;
  }
}
<<<<<<< HEAD

export function useIsDown(key?: string) {
  const [isDown, setIsDown] = useState(false);
  useEmitterSubscribe(keyDown$, (k) => key !== undefined && k.value === key && setIsDown(true));
  useEmitterSubscribe(keyUp$, (k) => key !== undefined && k.value === key && setIsDown(false));
  return isDown;
}

export function useOnUp(key?: string, onUp?: () => void) {
  useEffect(() => {
    const onKeyUp = (e: KeyboardEvent) => {
      if (e.key.toLowerCase() === key && !shouldIgnoreShortcutKeypress(e)) {
        onUp && onUp();
=======

export function useIsDown(key?: string) {
  const [isDown, setIsDown] = useState(false);
  useEmitterSubscribe(keyDown$, (k) => key !== undefined && k.value === key && setIsDown(true));
  useEmitterSubscribe(keyUp$, (k) => key !== undefined && k.value === key && setIsDown(false));
  return isDown;
}

export function useOnUp(key?: string, onUp?: () => void) {
  const [disableDefaultShortcuts] = useBooleanSetting(
    useUIManager(),
    Setting.DisableDefaultShortcuts
  );

  useEffect(() => {
    const onKeyUp = (e: KeyboardEvent) => {
      if (e.key.toLowerCase() === key && !shouldIgnoreShortcutKeypress(e)) {
        !disableDefaultShortcuts && onUp && onUp();
>>>>>>> a11dd595
      }
    };

    document.addEventListener('keyup', onKeyUp);
    return () => document.removeEventListener('keyup', onKeyUp);
<<<<<<< HEAD
  }, [key, onUp]);
=======
  }, [key, onUp, disableDefaultShortcuts]);
>>>>>>> a11dd595
}<|MERGE_RESOLUTION|>--- conflicted
+++ resolved
@@ -1,13 +1,9 @@
 import { monomitter } from '@darkforest_eth/events';
 import { useEffect, useState } from 'react';
 import { Wrapper } from '../../Backend/Utils/Wrapper';
-<<<<<<< HEAD
-import { useEmitterSubscribe } from './EmitterHooks';
-=======
 import { useUIManager } from './AppHooks';
 import { useEmitterSubscribe } from './EmitterHooks';
 import { Setting, useBooleanSetting } from './SettingsHooks';
->>>>>>> a11dd595
 
 export const SpecialKey = {
   Space: ' ',
@@ -56,21 +52,6 @@
     return e.key;
   }
 }
-<<<<<<< HEAD
-
-export function useIsDown(key?: string) {
-  const [isDown, setIsDown] = useState(false);
-  useEmitterSubscribe(keyDown$, (k) => key !== undefined && k.value === key && setIsDown(true));
-  useEmitterSubscribe(keyUp$, (k) => key !== undefined && k.value === key && setIsDown(false));
-  return isDown;
-}
-
-export function useOnUp(key?: string, onUp?: () => void) {
-  useEffect(() => {
-    const onKeyUp = (e: KeyboardEvent) => {
-      if (e.key.toLowerCase() === key && !shouldIgnoreShortcutKeypress(e)) {
-        onUp && onUp();
-=======
 
 export function useIsDown(key?: string) {
   const [isDown, setIsDown] = useState(false);
@@ -89,15 +70,10 @@
     const onKeyUp = (e: KeyboardEvent) => {
       if (e.key.toLowerCase() === key && !shouldIgnoreShortcutKeypress(e)) {
         !disableDefaultShortcuts && onUp && onUp();
->>>>>>> a11dd595
       }
     };
 
     document.addEventListener('keyup', onKeyUp);
     return () => document.removeEventListener('keyup', onKeyUp);
-<<<<<<< HEAD
-  }, [key, onUp]);
-=======
   }, [key, onUp, disableDefaultShortcuts]);
->>>>>>> a11dd595
 }