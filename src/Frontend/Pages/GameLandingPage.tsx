--- conflicted
+++ resolved
@@ -17,13 +17,6 @@
   submitPlayerEmail,
   submitWhitelistKey,
 } from '../../Backend/Network/UtilityServerAPI';
-<<<<<<< HEAD
-<<<<<<< HEAD
-import { neverResolves, collapseObject } from '../../Backend/Utils/Utils';
-=======
->>>>>>> 32c99454a74e808d5f36a2f500f5e552fd29e489
-=======
->>>>>>> a11dd595
 import {
   GameWindowWrapper,
   TerminalToggler,
@@ -145,13 +138,8 @@
       terminal.current?.print('Champion', TerminalTextStyle.Sub);
       terminal.current?.newline();
 
-<<<<<<< HEAD
-      terminal.current?.print('    v0.1       ', TerminalTextStyle.White);
-      terminal.current?.print('02/05/2020        ', TerminalTextStyle.White);
-=======
       terminal.current?.print('    v0.1       ', TerminalTextStyle.Text);
       terminal.current?.print('02/05/2020        ', TerminalTextStyle.Text);
->>>>>>> a11dd595
       terminal.current?.printLink(
         'Dylan Field',
         () => {
@@ -160,17 +148,10 @@
         TerminalTextStyle.Text
       );
       terminal.current?.newline();
-<<<<<<< HEAD
-      terminal.current?.print('    v0.2       ', TerminalTextStyle.White);
-      terminal.current?.println('06/06/2020        Nate Foss', TerminalTextStyle.White);
-      terminal.current?.print('    v0.3       ', TerminalTextStyle.White);
-      terminal.current?.print('08/07/2020        ', TerminalTextStyle.White);
-=======
       terminal.current?.print('    v0.2       ', TerminalTextStyle.Text);
       terminal.current?.println('06/06/2020        Nate Foss', TerminalTextStyle.Text);
       terminal.current?.print('    v0.3       ', TerminalTextStyle.Text);
       terminal.current?.print('08/07/2020        ', TerminalTextStyle.Text);
->>>>>>> a11dd595
       terminal.current?.printLink(
         '@hideandcleanse',
         () => {
@@ -179,13 +160,8 @@
         TerminalTextStyle.Text
       );
       terminal.current?.newline();
-<<<<<<< HEAD
-      terminal.current?.print('    v0.4       ', TerminalTextStyle.White);
-      terminal.current?.print('10/02/2020        ', TerminalTextStyle.White);
-=======
       terminal.current?.print('    v0.4       ', TerminalTextStyle.Text);
       terminal.current?.print('10/02/2020        ', TerminalTextStyle.Text);
->>>>>>> a11dd595
       terminal.current?.printLink(
         'Jacob Rosenthal',
         () => {
@@ -194,13 +170,8 @@
         TerminalTextStyle.Text
       );
       terminal.current?.newline();
-<<<<<<< HEAD
-      terminal.current?.print('    v0.5       ', TerminalTextStyle.White);
-      terminal.current?.print('12/25/2020        ', TerminalTextStyle.White);
-=======
       terminal.current?.print('    v0.5       ', TerminalTextStyle.Text);
       terminal.current?.print('12/25/2020        ', TerminalTextStyle.Text);
->>>>>>> a11dd595
       terminal.current?.printElement(
         <TextPreview
           text={'0xb05d95422bf8d5024f9c340e8f7bd696d67ee3a9'}
@@ -210,13 +181,8 @@
       );
       terminal.current?.println('');
 
-<<<<<<< HEAD
-      terminal.current?.print('    v0.6 r1    ', TerminalTextStyle.White);
-      terminal.current?.print('05/22/2021        ', TerminalTextStyle.White);
-=======
       terminal.current?.print('    v0.6 r1    ', TerminalTextStyle.Text);
       terminal.current?.print('05/22/2021        ', TerminalTextStyle.Text);
->>>>>>> a11dd595
       terminal.current?.printLink(
         'Ansgar Dietrichs',
         () => {
@@ -252,11 +218,7 @@
       terminal.current?.print('(i) ', TerminalTextStyle.Sub);
       terminal.current?.println(`Import private key.`);
       terminal.current?.println(``);
-<<<<<<< HEAD
-      terminal.current?.println(`Select an option:`, TerminalTextStyle.White);
-=======
       terminal.current?.println(`Select an option:`, TerminalTextStyle.Text);
->>>>>>> a11dd595
 
       const userInput = await terminal.current?.getInput();
       if (userInput === 'a' && accounts.length > 0) {
@@ -282,11 +244,7 @@
         terminal.current?.println(`${accounts[i].address}`);
       }
       terminal.current?.println(``);
-<<<<<<< HEAD
-      terminal.current?.println(`Select an account:`, TerminalTextStyle.White);
-=======
       terminal.current?.println(`Select an account:`, TerminalTextStyle.Text);
->>>>>>> a11dd595
 
       const selection = +((await terminal.current?.getInput()) || '');
       if (isNaN(selection) || selection > accounts.length) {
@@ -322,10 +280,9 @@
         terminal.current?.printElement(<TextPreview text={newAddr} unFocusedWidth={'100px'} />);
         terminal.current?.println(``);
         terminal.current?.println('');
-<<<<<<< HEAD
         terminal.current?.println(
           'Note: Burner wallets are stored in local storage.',
-          TerminalTextStyle.White
+          TerminalTextStyle.Text
         );
         terminal.current?.println('They are relatively insecure and you should avoid ');
         terminal.current?.println('storing substantial funds in them.');
@@ -335,22 +292,7 @@
           'burner wallets inaccessible, unless you export your private keys.'
         );
         terminal.current?.println('');
-        terminal.current?.println('Press any key to continue:', TerminalTextStyle.White);
-=======
-        terminal.current?.println(
-          'Note: Burner wallets are stored in local storage.',
-          TerminalTextStyle.Text
-        );
-        terminal.current?.println('They are relatively insecure and you should avoid ');
-        terminal.current?.println('storing substantial funds in them.');
-        terminal.current?.println('');
-        terminal.current?.println('Also, clearing browser local storage/cache will render your');
-        terminal.current?.println(
-          'burner wallets inaccessible, unless you export your private keys.'
-        );
-        terminal.current?.println('');
         terminal.current?.println('Press any key to continue:', TerminalTextStyle.Text);
->>>>>>> a11dd595
 
         await terminal.current?.getInput();
         setStep(TerminalPromptStep.ACCOUNT_SET);
@@ -383,11 +325,7 @@
 
         addAccount(newSKey);
 
-<<<<<<< HEAD
-        ethConnection?.setAccount(newAddr);
-=======
         ethConnection?.setAccount(newSKey);
->>>>>>> a11dd595
         terminal.current?.println(`Imported account with address ${newAddr}.`);
         setStep(TerminalPromptStep.ACCOUNT_SET);
       } catch (e) {
@@ -592,7 +530,6 @@
       setGameManager(newGameManager);
 
       window.df = newGameManager;
-      df.stopExplore();
 
       const newGameUIManager = await GameUIManager.create(newGameManager, terminal);
 
@@ -770,26 +707,10 @@
       const input = (await terminal.current?.getInput()) || '';
       let res = '';
       try {
-        const terminalVariables = 'p = ui.getSelectedPlanet();';
         // indrect eval call: http://perfectionkills.com/global-eval-what-are-the-options/
-<<<<<<< HEAD
-        res = (1, eval)(terminalVariables + input);
-        if (res !== undefined && res !== null) {
-          // FIXME: doesn't work for `df` and `ui`, because the .constructor.name === 'gameObject'.
-          terminal.current?.println(
-            res.constructor.name === 'Object'
-              ? collapseObject(res as unknown as object)
-              : res.toString(),
-            TerminalTextStyle.White
-          );
-        } else {
-          // JSON.stringify(undefined) returns undefined, not "undefined"
-          terminal.current?.println(`${res}`);
-=======
         res = (1, eval)(input);
         if (res !== undefined) {
           terminal.current?.println(res.toString(), TerminalTextStyle.Text);
->>>>>>> a11dd595
         }
       } catch (e) {
         res = e.message;
