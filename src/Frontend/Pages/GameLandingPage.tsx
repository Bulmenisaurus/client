--- conflicted
+++ resolved
@@ -262,19 +262,6 @@
         terminal.current?.newline();
       }
 
-<<<<<<< HEAD
-      setStep(TerminalPromptStep.DISPLAY_ACCOUNTS);
-      // const userInput = await terminal.current?.getInput();
-      // if (userInput === 'a' && accounts.length > 0) {
-      // } else if (userInput === 'n') {
-      //   setStep(TerminalPromptStep.GENERATE_ACCOUNT);
-      // } else if (userInput === 'i') {
-      //   setStep(TerminalPromptStep.IMPORT_ACCOUNT);
-      // } else {
-      //   terminal.current?.println('Unrecognized input. Please try again.');
-      //   await advanceStateFromCompatibilityPassed(terminal);
-      // }
-=======
       const accounts = getAccounts();
       terminal.current?.println(`Found ${accounts.length} accounts on this device.`);
       terminal.current?.println(``);
@@ -291,43 +278,43 @@
       terminal.current?.println(``);
       terminal.current?.println(`Select an option:`, TerminalTextStyle.Text);
 
-      if (selectedAddress !== null) {
-        terminal.current?.println(
-          `Selecting account ${selectedAddress} from url...`,
-          TerminalTextStyle.Green
-        );
-
-        // Search accounts backwards in case a player has used a private key more than once.
-        // In that case, we want to take the most recently created account.
-        const account = reverse(getAccounts()).find((a) => a.address === selectedAddress);
-        if (!account) {
-          terminal.current?.println('Unrecognized account found in url.', TerminalTextStyle.Red);
-          return;
-        }
-
-        try {
-          await ethConnection?.setAccount(account.privateKey);
-          setStep(TerminalPromptStep.ACCOUNT_SET);
-        } catch (e) {
-          terminal.current?.println(
-            'An unknown error occurred. please try again.',
-            TerminalTextStyle.Red
-          );
-        }
-      } else {
-        const userInput = await terminal.current?.getInput();
-        if (userInput === 'a' && accounts.length > 0) {
-          setStep(TerminalPromptStep.DISPLAY_ACCOUNTS);
-        } else if (userInput === 'n') {
-          setStep(TerminalPromptStep.GENERATE_ACCOUNT);
-        } else if (userInput === 'i') {
-          setStep(TerminalPromptStep.IMPORT_ACCOUNT);
-        } else {
-          terminal.current?.println('Unrecognized input. Please try again.');
-          await advanceStateFromCompatibilityPassed(terminal);
-        }
-      }
->>>>>>> 009e6438
+      setStep(TerminalPromptStep.DISPLAY_ACCOUNTS);
+      // if (selectedAddress !== null) {
+      //   terminal.current?.println(
+      //     `Selecting account ${selectedAddress} from url...`,
+      //     TerminalTextStyle.Green
+      //   );
+
+      //   // Search accounts backwards in case a player has used a private key more than once.
+      //   // In that case, we want to take the most recently created account.
+      //   const account = reverse(getAccounts()).find((a) => a.address === selectedAddress);
+      //   if (!account) {
+      //     terminal.current?.println('Unrecognized account found in url.', TerminalTextStyle.Red);
+      //     return;
+      //   }
+
+      //   try {
+      //     await ethConnection?.setAccount(account.privateKey);
+      //     setStep(TerminalPromptStep.ACCOUNT_SET);
+      //   } catch (e) {
+      //     terminal.current?.println(
+      //       'An unknown error occurred. please try again.',
+      //       TerminalTextStyle.Red
+      //     );
+      //   }
+      // } else {
+      //   const userInput = await terminal.current?.getInput();
+      //   if (userInput === 'a' && accounts.length > 0) {
+      //     setStep(TerminalPromptStep.DISPLAY_ACCOUNTS);
+      //   } else if (userInput === 'n') {
+      //     setStep(TerminalPromptStep.GENERATE_ACCOUNT);
+      //   } else if (userInput === 'i') {
+      //     setStep(TerminalPromptStep.IMPORT_ACCOUNT);
+      //   } else {
+      //     terminal.current?.println('Unrecognized input. Please try again.');
+      //     await advanceStateFromCompatibilityPassed(terminal);
+      //   }
+      // }
     },
     [isLobby, ethConnection, selectedAddress]
   );
