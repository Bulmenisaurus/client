--- conflicted
+++ resolved
@@ -3,11 +3,7 @@
 import styled from 'styled-components';
 import { EmSpacer, Link, Spacer } from '../Components/CoreUI';
 import { EmailCTA, EmailCTAMode } from '../Components/Email';
-<<<<<<< HEAD
-import { BlinkCursor, HideSmall, Invisible, Sub } from '../Components/Text';
-=======
 import { HideSmall, Sub, Text } from '../Components/Text';
->>>>>>> a11dd595
 import LandingPageCanvas from '../Renderers/LandingPageCanvas';
 import dfstyles from '../Styles/dfstyles';
 import { LandingPageRoundArt } from '../Views/LandingPageRoundArt';
@@ -44,15 +40,9 @@
             <EmSpacer height={1.5} />
 
             <p>
-<<<<<<< HEAD
-              <Sub>
-                zkSNARK space warfare <HideSmall>(v0.6 round 3)</HideSmall>
-              </Sub>
-=======
               <Text>zkSNARK space warfare</Text>
               <br />
               <Text>Round 3: Grape Extra-Small - Race to the Center</Text>
->>>>>>> a11dd595
             </p>
 
             <Spacer height={16} />
