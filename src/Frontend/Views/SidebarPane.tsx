--- conflicted
+++ resolved
@@ -13,19 +13,7 @@
   TOGGLE_YOUR_PLANETS_DEX_PANE,
   TOGGLE_NOTEPAD_PANE,
 } from '../Utils/ShortcutConstants';
-<<<<<<< HEAD
-import {
-  ModalHelpIcon,
-  ModalPlanetDexIcon,
-  ModalPluginIcon,
-  ModalSettingsIcon,
-  ModalYourArtifactsIcon,
-  ModalNotepadIcon,
-} from './ModalIcon';
-import { ModalHook } from './ModalPane';
-=======
 import { ModalToggleButton } from './ModalIcon';
->>>>>>> 0311cefd
 
 export function SidebarPane({
   settingsHook,
@@ -33,16 +21,6 @@
   pluginsHook,
   yourArtifactsHook,
   planetdexHook,
-<<<<<<< HEAD
-  notepadHook,
-}: {
-  settingsHook: ModalHook;
-  helpHook: ModalHook;
-  pluginsHook: ModalHook;
-  yourArtifactsHook: ModalHook;
-  planetdexHook: ModalHook;
-  notepadHook: ModalHook;
-=======
   transactionLogHook,
 }: {
   settingsHook: Hook<boolean>;
@@ -51,7 +29,6 @@
   yourArtifactsHook: Hook<boolean>;
   planetdexHook: Hook<boolean>;
   transactionLogHook: Hook<boolean>;
->>>>>>> 0311cefd
 }) {
   const [sidebarHovered, setSidebarHovered] = useState<boolean>(false);
 
