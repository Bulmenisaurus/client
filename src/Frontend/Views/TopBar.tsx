--- conflicted
+++ resolved
@@ -1,15 +1,9 @@
 import { EthAddress } from '@darkforest_eth/types';
 import React from 'react';
 import styled from 'styled-components';
-<<<<<<< HEAD
-import { AlignCenterHorizontally, EmSpacer, Spacer } from '../Components/CoreUI';
-import { AccountLabel } from '../Components/Labels/Labels';
-import { Sub, White } from '../Components/Text';
-=======
 import { AlignCenterHorizontally, EmSpacer } from '../Components/CoreUI';
 import { AccountLabel } from '../Components/Labels/Labels';
 import { Sub, Text } from '../Components/Text';
->>>>>>> a11dd595
 import { TooltipName } from '../Game/WindowManager';
 import { TooltipTrigger } from '../Panes/Tooltip';
 import { usePlayer, useUIManager } from '../Utils/AppHooks';
@@ -22,18 +16,6 @@
   padding: 0 2px;
 `;
 
-<<<<<<< HEAD
-function TopBarSection({ children }: { children: React.ReactNode }) {
-  return (
-    <>
-      <Spacer width={8} />
-      {children}
-    </>
-  );
-}
-
-=======
->>>>>>> a11dd595
 function BoardPlacement({ account }: { account: EthAddress | undefined }) {
   const uiManager = useUIManager();
   const player = usePlayer(uiManager, account);
@@ -43,12 +25,6 @@
   if (!player.value) {
     content = <Sub>n/a</Sub>;
   } else {
-<<<<<<< HEAD
-    content = (
-      <Sub>
-        <TooltipTrigger name={TooltipName.Score}>
-          <White>{player.value.score ?? 'n/a'}</White> pts
-=======
     let formattedScore = 'n/a';
     if (player.value.score !== undefined && player.value.score !== null) {
       formattedScore = player.value.score.toLocaleString();
@@ -58,36 +34,18 @@
       <Sub>
         <TooltipTrigger name={TooltipName.Score}>
           score: <Text>{formattedScore}</Text>
->>>>>>> a11dd595
         </TooltipTrigger>
       </Sub>
     );
   }
 
   return <Points>{content}</Points>;
-<<<<<<< HEAD
 }
 
 const Points = styled.div`
   display: inline-block;
 `;
 
-function ScoreSection({ account }: { account: EthAddress | undefined }) {
-  return (
-    <TopBarSection>
-      <BoardPlacement account={account} />
-    </TopBarSection>
-  );
-}
-
-=======
-}
-
-const Points = styled.div`
-  display: inline-block;
-`;
-
->>>>>>> a11dd595
 export function TopBar({ twitterVerifyHook }: { twitterVerifyHook: ModalHook }) {
   const uiManager = useUIManager();
   const player = usePlayer(uiManager);
@@ -97,34 +55,22 @@
   return (
     <TopBarContainer>
       <AlignCenterHorizontally style={{ width: '100%', justifyContent: 'space-between' }}>
-<<<<<<< HEAD
-        <AccountLabel />
-        <EmSpacer width={1} />
-=======
         <EmSpacer width={1} />
         <AccountLabel />
         <EmSpacer width={0.5} />
->>>>>>> a11dd595
         <ModalTwitterVerifyIcon
           small
           hook={twitterVerifyHook}
           style={{
             width: !twitter ? '100px' : '1.5em',
             height: !twitter ? '2em' : '1.5em',
-<<<<<<< HEAD
-=======
             border: !twitter ? undefined : 'none',
->>>>>>> a11dd595
           }}
           text={!twitter ? 'Connect' : undefined}
         />
         <EmSpacer width={1} />
-<<<<<<< HEAD
-        <ScoreSection account={account} />
-=======
         <BoardPlacement account={account} />
         <EmSpacer width={1} />
->>>>>>> a11dd595
       </AlignCenterHorizontally>
     </TopBarContainer>
   );
