import { Artifact, artifactNameFromArtifact, Planet } from '@darkforest_eth/types';
import _ from 'lodash';
import React, { Dispatch, SetStateAction, useCallback, useEffect, useState } from 'react';
import styled, { css } from 'styled-components';
import { formatNumber } from '../../Backend/Utils/Utils';
import { Wrapper } from '../../Backend/Utils/Wrapper';
import { Hook } from '../../_types/global/GlobalTypes';
import { ArtifactImage } from '../Components/ArtifactImage';
<<<<<<< HEAD
import { Btn } from '../Components/Btn';
import {
  AlignCenterHorizontally,
  CenteredText,
  EmSpacer,
  FullWidth,
  ShortcutKeyDown,
  Spacer,
} from '../Components/CoreUI';
=======
import { CenteredText, EmSpacer, FullWidth, ShortcutButton, Spacer } from '../Components/CoreUI';
>>>>>>> a11dd595
import { EnergyIcon, SilverIcon } from '../Components/Icons';
import { LongDash, Sub, Subber } from '../Components/Text';
import WindowManager, { CursorState } from '../Game/WindowManager';
import dfstyles from '../Styles/dfstyles';
import { useOnSendCompleted, usePlanetInactiveArtifacts, useUIManager } from '../Utils/AppHooks';
import { SpecialKey, useIsDown, useOnUp } from '../Utils/KeyEmitters';
import { EXIT_PANE, TOGGLE_SEND } from '../Utils/ShortcutConstants';
import UIEmitter, { UIEmitterEvent } from '../Utils/UIEmitter';

const DEFAULT_ENERGY_PERCENT = 50;
const DEFAULT_SILVER_PERCENT = 0;

const StyledSendResources = styled.div``;

const StyledRowIcon = styled.div`
  margin-right: 0.75em;
`;

const enum RowType {
  Energy,
  Silver,
  Artifact,
}

function ResourceRowIcon({ rowType }: { rowType: RowType }) {
  return (
    <StyledRowIcon>
      {rowType === RowType.Energy && <EnergyIcon />}
      {rowType === RowType.Silver && <SilverIcon />}
    </StyledRowIcon>
  );
}

const StyledResourceBar = styled.div`
  margin: 0.5em;

  input[type='range'] {
    width: 100%;
  }

  & div {
    display: flex;
    flex-direction: row;
    justify-content: space-between;
    align-items: center;
  }
`;

const StyledShowPercent = styled.div`
  display: inline-block;

  & > span:first-child {
    width: 3em;
    text-align: right;
    margin-right: 1em;
  }

  & > span:last-child {
    color: ${dfstyles.colors.subtext};
    & > span {
      ${dfstyles.prefabs.noselect};
      &:hover {
        color: ${dfstyles.colors.text};
        cursor: pointer;
      }
      &:first-child {
        margin-right: 0.5em;
      }
    }
  }
`;
function ShowPercent({
  value,
  setValue,
}: {
  value: number;
  setValue: Dispatch<SetStateAction<number>>;
}) {
  return (
    <StyledShowPercent>
      <span>{value}%</span>
      <span>
        <span onClick={() => setValue((x) => x - 1)}>
          <LongDash />
        </span>
        <span onClick={() => setValue((x) => x + 1)}>+</span>
      </span>
    </StyledShowPercent>
  );
}

function ResourceBar({
  isSilver,
  selected,
  value,
  setValue,
}: {
  isSilver?: boolean;
  selected: Planet | undefined;
  value: number;
  setValue: (x: number) => void;
}) {
  const getResource = useCallback(
    (val: number) => {
      if (!selected) return '';
      const resource = isSilver ? selected.silver : selected.energy;
      return formatNumber((val / 100) * resource);
    },
    [selected, isSilver]
  );

  return (
    <StyledResourceBar>
      <div>
        <div>
          <ResourceRowIcon rowType={isSilver ? RowType.Silver : RowType.Energy} />
          {getResource(value)}
          <EmSpacer width={1} />
          <Subber>{isSilver ? 'silver' : 'energy'}</Subber>
        </div>
        <ShowPercent value={value} setValue={setValue} />
      </div>
      <Spacer height={2} />
      <input
        type='range'
        min={0}
        max={100}
        value={value}
        step={1}
        onChange={(e) => setValue(parseInt(e.target.value))}
      />
    </StyledResourceBar>
  );
}

const RowWrapper = styled.div<{ artifacts: Artifact[] }>`
  width: 100%;
  display: flex;
  flex-direction: row;
  justify-content: ${({ artifacts }) => (artifacts.length > 0 ? 'flex-start' : 'space-around')};
  align-items: center;
  overflow-x: scroll;
`;

const thumbActive = css`
  border: 1px solid ${dfstyles.colors.border};
`;

const StyledArtifactThumb = styled.div<{ active: boolean }>`
  min-width: ${2.5}em;
  min-height: ${2.5}em;
  width: ${2.5}em;
  height: ${2.5}em;

  border: 1px solid ${dfstyles.colors.borderDark};
  border-radius: 1px;

  &:last-child {
    margin-right: none;
  }

  display: inline-flex;
  flex-direction: row;
  justify-content: space-around;
  align-items: center;

  background: ${dfstyles.colors.artifactBackground};

  &:hover {
    ${thumbActive}
    cursor: pointer;

    & > div {
      filter: brightness(0.4);
    }
  }

  ${({ active }) => active && thumbActive}
`;

function ArtifactThumb({
  artifact,
  sendArtifact,
  setSendArtifact,
}: {
  sendArtifact?: Artifact | undefined;
  setSendArtifact?: Hook<Artifact | undefined>[1];
  artifact: Artifact;
}) {
  const click = useCallback(() => {
    if (!setSendArtifact) return;

    if (artifact.id === sendArtifact?.id) setSendArtifact(undefined);
    else setSendArtifact(artifact);
  }, [setSendArtifact, artifact, sendArtifact]);

  return (
    <StyledArtifactThumb active={sendArtifact?.id === artifact.id} onClick={click}>
      <ArtifactImage artifact={artifact} thumb size={32} />
    </StyledArtifactThumb>
  );
}

function SelectArtifactRow({
  sendArtifact,
  setSendArtifact,
  inactiveArtifacts,
}: {
  sendArtifact: Artifact | undefined;
  setSendArtifact: Hook<Artifact | undefined>[1];
  inactiveArtifacts: Artifact[];
}) {
  return (
    <RowWrapper artifacts={inactiveArtifacts}>
      {inactiveArtifacts.length > 0 &&
        inactiveArtifacts.map((a) => (
          <ArtifactThumb
            artifact={a}
            key={a.id}
            sendArtifact={sendArtifact}
            setSendArtifact={setSendArtifact}
          />
        ))}
      {inactiveArtifacts.length === 0 && <Sub>No movable artifacts!</Sub>}
    </RowWrapper>
  );
}

const First = styled.span`
  display: inline-flex;
  flex-direction: row;
  justify-content: space-between;
  width: 100%;
`;

const Remove = styled.span`
  color: ${dfstyles.colors.subtext};
  &:hover {
    text-decoration: underline;
    cursor: pointer;
  }
`;

function SendRow({
  doSend,
  artifact,
  remove,
  sending,
}: {
  doSend: () => void;
  artifact: Artifact | undefined;
  remove: () => void;
  sending: boolean;
}) {
  return (
    <>
      {(artifact && (
        <First>
          <Sub>{'sending ' + artifactNameFromArtifact(artifact)} </Sub>
          <Remove onClick={remove}>don't send</Remove>
        </First>
      )) || <></>}
      <FullWidth>
<<<<<<< HEAD
        <AlignCenterHorizontally style={{ width: '100%' }}>
          <Btn wide onClick={doSend} forceActive={sending}>
            <CenteredText>Send</CenteredText>
          </Btn>
          <EmSpacer width={0.5} />
          <ShortcutKeyDown shortcutKey={TOGGLE_SEND} />
        </AlignCenterHorizontally>
=======
        <ShortcutButton
          wide
          onClick={doSend}
          forceActive={sending}
          style={{ width: '100%' }}
          shortcutKey={TOGGLE_SEND}
        >
          <CenteredText>Send</CenteredText>
        </ShortcutButton>
>>>>>>> a11dd595
      </FullWidth>
    </>
  );
}

export function SendResources({
  planetWrapper: p,
}: {
  planetWrapper: Wrapper<Planet | undefined>;
}) {
  const uiManager = useUIManager();
  const energyHook = useState<number>(
    p.value && uiManager.getForcesSending(p.value.locationId)
      ? uiManager.getForcesSending(p.value.locationId)
      : DEFAULT_ENERGY_PERCENT
  );
  const [energyPercent, setEnergyPercent] = energyHook;
  const silverHook = useState<number>(
    p.value && uiManager.getSilverSending(p.value.locationId)
      ? uiManager.getSilverSending(p.value.locationId)
      : DEFAULT_SILVER_PERCENT
  );
  const [silverPercent, setSilverPercent] = silverHook;
  const [sending, setSending] = useState<boolean>(false);

  const windowManager = WindowManager.getInstance();

  useEffect(() => {
    if (!p.value || !uiManager) return;
    uiManager.setForcesSending(p.value.locationId, energyPercent);
    uiManager.setSilverSending(p.value.locationId, silverPercent);
  }, [energyPercent, silverPercent, p, uiManager]);

  useEffect(() => {
    const uiEmitter = UIEmitter.getInstance();
    setSending(false);
    windowManager.setCursorState(CursorState.Normal);
    uiEmitter.emit(UIEmitterEvent.SendCancelled);
  }, [p.value?.locationId, windowManager]);

  useEffect(() => {
    setEnergyPercent(DEFAULT_ENERGY_PERCENT);
    setSilverPercent(DEFAULT_SILVER_PERCENT);
  }, [p.value?.locationId, setEnergyPercent, setSilverPercent]);

  const doSend = useCallback(() => {
    if (!uiManager || !windowManager) return;
    const uiEmitter = UIEmitter.getInstance();
    if (windowManager.getCursorState() === CursorState.TargetingForces) {
      setSending(false);
      windowManager.setCursorState(CursorState.Normal);
      uiEmitter.emit(UIEmitterEvent.SendCancelled);
    } else {
      setSending(true);
      windowManager.setCursorState(CursorState.TargetingForces);
      uiEmitter.emit(UIEmitterEvent.SendInitiated, p.value);
    }
  }, [p, windowManager, uiManager]);

  const shiftDown = useIsDown(SpecialKey.Shift);

  useOnUp(TOGGLE_SEND, doSend);
  useOnUp(EXIT_PANE, () => {
    if (!sending) uiManager.selectedPlanetId$.publish(undefined);
    else {
      UIEmitter.getInstance().emit(UIEmitterEvent.SendCancelled);
      setSending(false);
    }
  });

  for (let i = 0; i < 10; i++) {
    // eslint-disable-next-line react-hooks/rules-of-hooks
    useOnUp(i + '', () => {
      let percent = i * 10;

      if (i === 0) {
        percent = 100;
      }

      !shiftDown && setEnergyPercent(percent);
      shiftDown && setSilverPercent(percent);
    });
  }

  const setPercent = shiftDown ? setSilverPercent : setEnergyPercent;
  useOnUp('-', () => {
    setPercent((p) => _.clamp(p - 10, 0, 100));
  });
  useOnUp('+', () => {
    setPercent((p) => _.clamp(p + 10, 0, 100));
  });

  useOnSendCompleted(() => {
    setSending(false);
    windowManager.setCursorState(CursorState.Normal);
  });

  /* sending artifacts stuff */
  const [sendArtifact, setSendArtifact] = useState<Artifact | undefined>(undefined);
  const artifactProps = { sendArtifact, setSendArtifact };

  useEffect(() => {
    if (!p.value || !sendArtifact) return;

    // kill the artifact once the move is made
    if (!p.value.heldArtifactIds.includes(sendArtifact.id)) {
      setSendArtifact(undefined);
    }

    // kill the artifact when the move is pending
    for (const v of p.value.unconfirmedDepartures) {
      if (v.artifact === sendArtifact.id) {
        setSendArtifact(undefined);
        return;
      }
    }
  }, [p, sendArtifact]);

  useEffect(() => {
    if (!p.value) return;
    uiManager.setArtifactSending(p.value.locationId, sendArtifact);
  }, [sendArtifact, uiManager, p]);

  const removeArtifact = useCallback(() => setSendArtifact(undefined), [setSendArtifact]);
  const artifacts = usePlanetInactiveArtifacts(p, uiManager);

  return (
    <StyledSendResources>
      <ResourceBar selected={p.value} value={energyPercent} setValue={setEnergyPercent} />
      {p.value && p.value.silver > 0 && (
        <ResourceBar
          selected={p.value}
          value={silverPercent}
          setValue={setSilverPercent}
          isSilver
        />
      )}
      {p.value && artifacts.length > 0 && (
        <>
          <SelectArtifactRow inactiveArtifacts={artifacts} {...artifactProps} />
          <EmSpacer height={0.5} />
        </>
      )}

      <SendRow artifact={sendArtifact} remove={removeArtifact} doSend={doSend} sending={sending} />
    </StyledSendResources>
  );
}<|MERGE_RESOLUTION|>--- conflicted
+++ resolved
@@ -6,19 +6,7 @@
 import { Wrapper } from '../../Backend/Utils/Wrapper';
 import { Hook } from '../../_types/global/GlobalTypes';
 import { ArtifactImage } from '../Components/ArtifactImage';
-<<<<<<< HEAD
-import { Btn } from '../Components/Btn';
-import {
-  AlignCenterHorizontally,
-  CenteredText,
-  EmSpacer,
-  FullWidth,
-  ShortcutKeyDown,
-  Spacer,
-} from '../Components/CoreUI';
-=======
 import { CenteredText, EmSpacer, FullWidth, ShortcutButton, Spacer } from '../Components/CoreUI';
->>>>>>> a11dd595
 import { EnergyIcon, SilverIcon } from '../Components/Icons';
 import { LongDash, Sub, Subber } from '../Components/Text';
 import WindowManager, { CursorState } from '../Game/WindowManager';
@@ -282,15 +270,6 @@
         </First>
       )) || <></>}
       <FullWidth>
-<<<<<<< HEAD
-        <AlignCenterHorizontally style={{ width: '100%' }}>
-          <Btn wide onClick={doSend} forceActive={sending}>
-            <CenteredText>Send</CenteredText>
-          </Btn>
-          <EmSpacer width={0.5} />
-          <ShortcutKeyDown shortcutKey={TOGGLE_SEND} />
-        </AlignCenterHorizontally>
-=======
         <ShortcutButton
           wide
           onClick={doSend}
@@ -300,7 +279,6 @@
         >
           <CenteredText>Send</CenteredText>
         </ShortcutButton>
->>>>>>> a11dd595
       </FullWidth>
     </>
   );
