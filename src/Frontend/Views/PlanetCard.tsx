import { Planet } from '@darkforest_eth/types';
import React from 'react';
import styled from 'styled-components';
import { ProcgenUtils } from '../../Backend/Procedural/ProcgenUtils';
import { Wrapper } from '../../Backend/Utils/Wrapper';
<<<<<<< HEAD
import { StatIdx } from '../../_types/global/GlobalTypes';
import { AlignCenterHorizontally, EmSpacer, InlineBlock } from '../Components/CoreUI';
=======
import { isLocatable, StatIdx } from '../../_types/global/GlobalTypes';
import { AlignCenterHorizontally, EmSpacer, FullWidth, InlineBlock } from '../Components/CoreUI';
>>>>>>> a11dd595
import {
  DefenseIcon,
  EnergyGrowthIcon,
  EnergyIcon,
  RangeIcon,
  SilverGrowthIcon,
  SilverIcon,
  SpeedIcon,
} from '../Components/Icons';
import {
  DefenseText,
  EnergyGrowthText,
  PlanetBiomeTypeLabelAnim,
  PlanetEnergyLabel,
  PlanetLevel,
  PlanetRank,
  PlanetSilverLabel,
  RangeText,
  SilverGrowthText,
  SpeedText,
} from '../Components/Labels/PlanetLabels';
<<<<<<< HEAD
=======
import { PlanetPreview } from '../Components/PlanetPreview';
import { ReadMore } from '../Components/ReadMore';
>>>>>>> a11dd595
import { Sub } from '../Components/Text';
import { TextPreview } from '../Components/TextPreview';
import { TooltipName } from '../Game/WindowManager';
import { PlanetIcons } from '../Renderers/PlanetscapeRenderer/PlanetIcons';
import dfstyles, { snips } from '../Styles/dfstyles';
import { useActiveArtifact, useUIManager } from '../Utils/AppHooks';
import {
  DestroyedMarker,
  PlanetActiveArtifact,
  RowTip,
  SpreadApart,
  TimesTwo,
  TitleBar,
} from './PlanetCardComponents';

export function PlanetCardTitle({
  planet,
  small,
}: {
  planet: Wrapper<Planet | undefined>;
  small?: boolean;
}) {
  if (!planet.value) return <></>;
  if (small) return <>{ProcgenUtils.getPlanetName(planet.value)}</>;

  return (
    <AlignCenterHorizontally style={{ width: 'initial', display: 'inline-flex' }}>
      {planet.value.destroyed && (
        <>
          <DestroyedMarker />
          <EmSpacer width={0.5} />
        </>
      )}
      {ProcgenUtils.getPlanetName(planet.value)}
      <EmSpacer width={0.5} />
      <PlanetIcons planet={planet.value} />
    </AlignCenterHorizontally>
  );
}

<<<<<<< HEAD
const StatsContainer = styled.div`
  ${snips.bigPadding}
=======
const ElevatedContainer = styled.div`
>>>>>>> a11dd595
  ${snips.roundedBordersWithEdge}
  border-color: ${dfstyles.colors.borderDarker};
  background-color: ${dfstyles.colors.backgroundlight};
  margin-top: 8px;
  margin-bottom: 8px;
<<<<<<< HEAD
=======
  font-size: 85%;
>>>>>>> a11dd595
`;

/** Preview basic planet information - used in `PlanetContextPane` and `HoverPlanetPane` */
export function PlanetCard({
  planetWrapper: p,
  standalone,
}: {
  planetWrapper: Wrapper<Planet | undefined>;
  standalone?: boolean;
}) {
  const uiManager = useUIManager();
  const active = useActiveArtifact(p, uiManager);
  const planet = p.value;

<<<<<<< HEAD
=======
  if (!planet || !isLocatable(planet)) return <></>;

>>>>>>> a11dd595
  return (
    <>
      {standalone && (
        <TitleBar>
          <PlanetCardTitle planet={p} />
        </TitleBar>
      )}
      <div style={{ padding: standalone ? '8px' : undefined }}>
        <AlignCenterHorizontally style={{ justifyContent: 'space-between' }}>
          <InlineBlock>
            <PlanetLevel planet={planet} />
            <EmSpacer width={0.5} />
            <PlanetRank planet={planet} />
            <EmSpacer width={0.5} />
            <PlanetBiomeTypeLabelAnim planet={planet} />
            <EmSpacer width={0.5} />
          </InlineBlock>
        </AlignCenterHorizontally>

        {active && (
          <>
            <EmSpacer height={0.5} />
            <PlanetActiveArtifact artifact={active} planet={planet} />
          </>
        )}

<<<<<<< HEAD
        <StatsContainer>
          <StatRow>
            <RowTip name={TooltipName.Energy}>
              <AlignCenterHorizontally>
                <EnergyIcon color={dfstyles.colors.subtext} />
                <EmSpacer width={0.5} />
                <Sub>energy</Sub>
                <EmSpacer width={0.5} />
                <PlanetEnergyLabel planet={planet} />
                {planet?.bonus && planet.bonus[StatIdx.EnergyCap] && <TimesTwo />}
              </AlignCenterHorizontally>
            </RowTip>
            <EmSpacer width={1} />

            <RowTip name={TooltipName.EnergyGrowth}>
              <AlignCenterHorizontally>
                <EnergyGrowthIcon color={dfstyles.colors.subtext} />
                <EmSpacer width={0.5} />
                <Sub>growth</Sub>
                <EmSpacer width={0.5} />
                <EnergyGrowthText planet={planet} />
                {planet?.bonus && planet.bonus[StatIdx.EnergyGro] && <TimesTwo />}
              </AlignCenterHorizontally>
            </RowTip>
          </StatRow>

          <StatRow>
            <RowTip name={TooltipName.Silver}>
              <AlignCenterHorizontally>
                <SilverIcon color={dfstyles.colors.subtext} />
                <EmSpacer width={0.5} />
                <Sub>silver</Sub>
                <EmSpacer width={0.5} />
                <PlanetSilverLabel planet={planet} />
              </AlignCenterHorizontally>
            </RowTip>
            {(p.value?.planetType === PlanetType.SILVER_MINE && (
              <>
                <EmSpacer width={1} />
                <RowTip name={TooltipName.SilverGrowth}>
                  <AlignCenterHorizontally>
                    <SilverGrowthIcon color={dfstyles.colors.subtext} />
                    <EmSpacer width={0.5} />
                    <Sub>growth</Sub>
                    <EmSpacer width={0.5} />
                    <SilverGrowthText planet={p.value} />
                  </AlignCenterHorizontally>
                </RowTip>
              </>
            )) || <></>}
          </StatRow>

          <StatRow>
            <RowTip name={TooltipName.Defense}>
              <AlignCenterHorizontally>
                <DefenseIcon color={dfstyles.colors.subtext} />
                <EmSpacer width={0.5} />
                <Sub>defense</Sub>
                <EmSpacer width={0.5} />
                <DefenseText planet={planet} />
                {planet?.bonus && planet.bonus[StatIdx.Defense] && <TimesTwo />}
              </AlignCenterHorizontally>
            </RowTip>
          </StatRow>

          <StatRow>
            <RowTip name={TooltipName.Speed}>
              <AlignCenterHorizontally>
                <SpeedIcon color={dfstyles.colors.subtext} />
                <EmSpacer width={0.5} />
                <Sub>speed</Sub>
                <EmSpacer width={0.5} />
                <SpeedText planet={planet} />
                {planet?.bonus && planet.bonus[StatIdx.Speed] && <TimesTwo />}
              </AlignCenterHorizontally>
            </RowTip>
          </StatRow>

          <StatRow>
            <RowTip name={TooltipName.Range}>
              <AlignCenterHorizontally>
                <RangeIcon color={dfstyles.colors.subtext} />
                <EmSpacer width={0.5} />
                <Sub>range</Sub>
                <EmSpacer width={0.5} />
                <RangeText planet={planet} />
                {planet?.bonus && planet.bonus[StatIdx.Range] && <TimesTwo />}
              </AlignCenterHorizontally>
            </RowTip>
          </StatRow>
        </StatsContainer>

        <SpreadApart>
          <Sub>owner address</Sub>
          <TextPreview
            style={{ color: dfstyles.colors.subtext }}
            text={planet?.owner}
            focusedWidth={'150px'}
            unFocusedWidth={'150px'}
          />{' '}
        </SpreadApart>

        <SpreadApart>
          <Sub>planet id</Sub>
          <TextPreview
            style={{ color: dfstyles.colors.subtext }}
            text={planet?.locationId}
            focusedWidth={'150px'}
            unFocusedWidth={'150px'}
          />
        </SpreadApart>
=======
        <FullWidth>
          <ElevatedContainer
            style={{
              padding: '2px',
              marginRight: '8px',
              backgroundColor: 'rgba(0, 20, 80, 1.0)',
              display: 'inline-flex',
              justifyContent: 'center',
              alignItems: 'center',
              width: '110px',
            }}
          >
            <PlanetPreview planet={planet} size={'50px'} />
          </ElevatedContainer>
          <ElevatedContainer>
            <StatRow>
              <SpreadApart>
                <div
                  style={{
                    border: `1px solid ${dfstyles.colors.borderDarker}`,
                    borderTop: 'none',
                    borderLeft: 'none',
                    width: '50%',
                  }}
                >
                  <RowTip name={TooltipName.Energy}>
                    <SpreadApart>
                      <AlignCenterHorizontally>
                        <EmSpacer width={0.5} />
                        <EnergyIcon color={dfstyles.colors.subtext} />
                      </AlignCenterHorizontally>
                      <AlignCenterHorizontally>
                        <PlanetEnergyLabel planet={planet} />
                        {planet?.bonus && planet.bonus[StatIdx.EnergyCap] && <TimesTwo />}
                        <EmSpacer width={0.5} />
                      </AlignCenterHorizontally>
                    </SpreadApart>
                  </RowTip>
                </div>
                <div
                  style={{
                    border: `1px solid ${dfstyles.colors.borderDarker}`,
                    borderTop: 'none',
                    borderRight: 'none',
                    borderLeft: 'none',
                    width: '50%',
                  }}
                >
                  <RowTip name={TooltipName.Silver}>
                    <SpreadApart>
                      <AlignCenterHorizontally>
                        <EmSpacer width={0.5} />
                        <SilverIcon color={dfstyles.colors.subtext} />
                      </AlignCenterHorizontally>
                      <AlignCenterHorizontally>
                        <PlanetSilverLabel planet={planet} />
                        <EmSpacer width={0.5} />
                      </AlignCenterHorizontally>
                    </SpreadApart>
                  </RowTip>
                </div>
              </SpreadApart>
            </StatRow>
            <StatRow>
              <SpreadApart>
                <div
                  style={{
                    border: `1px solid ${dfstyles.colors.borderDarker}`,
                    borderTop: 'none',
                    borderLeft: 'none',
                    borderBottom: 'none',
                    width: '50%',
                  }}
                >
                  <RowTip name={TooltipName.EnergyGrowth}>
                    <SpreadApart>
                      <AlignCenterHorizontally>
                        <EmSpacer width={0.5} />
                        <EnergyGrowthIcon color={dfstyles.colors.subtext} />
                      </AlignCenterHorizontally>
                      <AlignCenterHorizontally>
                        <EnergyGrowthText planet={planet} />
                        {planet?.bonus && planet.bonus[StatIdx.EnergyGro] && <TimesTwo />}
                        <EmSpacer width={0.5} />
                      </AlignCenterHorizontally>
                    </SpreadApart>
                  </RowTip>
                </div>
                <div
                  style={{
                    borderBottom: 'none',
                    borderTop: 'none',
                    borderRight: 'none',
                    width: '50%',
                  }}
                >
                  <RowTip name={TooltipName.SilverGrowth}>
                    <SpreadApart>
                      <AlignCenterHorizontally>
                        <EmSpacer width={0.5} />
                        <SilverGrowthIcon color={dfstyles.colors.subtext} />
                      </AlignCenterHorizontally>
                      <AlignCenterHorizontally>
                        <SilverGrowthText planet={p.value} />
                        <EmSpacer width={0.5} />
                      </AlignCenterHorizontally>
                    </SpreadApart>
                  </RowTip>
                </div>
              </SpreadApart>
            </StatRow>

            <StatRow>
              <SpreadApart>
                <div
                  style={{
                    border: `1px solid ${dfstyles.colors.borderDarker}`,
                    borderBottom: 'none',
                    borderLeft: 'none',
                    width: '34%',
                  }}
                >
                  <RowTip name={TooltipName.Defense}>
                    <SpreadApart>
                      <AlignCenterHorizontally>
                        <EmSpacer width={0.5} />
                        <DefenseIcon color={dfstyles.colors.subtext} />
                      </AlignCenterHorizontally>
                      <AlignCenterHorizontally>
                        <DefenseText planet={planet} />
                        {planet?.bonus && planet.bonus[StatIdx.Defense] && <TimesTwo />}
                        <EmSpacer width={0.5} />
                      </AlignCenterHorizontally>
                    </SpreadApart>
                  </RowTip>
                </div>

                <div
                  style={{
                    border: `1px solid ${dfstyles.colors.borderDarker}`,
                    borderLeft: 'none',
                    borderBottom: 'none',
                    width: '33%',
                  }}
                >
                  <RowTip name={TooltipName.Speed}>
                    <SpreadApart>
                      <AlignCenterHorizontally>
                        <EmSpacer width={0.5} />
                        <SpeedIcon color={dfstyles.colors.subtext} />
                      </AlignCenterHorizontally>
                      <AlignCenterHorizontally>
                        <SpeedText planet={planet} />
                        {planet?.bonus && planet.bonus[StatIdx.Speed] && <TimesTwo />}
                        <EmSpacer width={0.5} />
                      </AlignCenterHorizontally>
                    </SpreadApart>
                  </RowTip>
                </div>

                <div
                  style={{
                    border: `1px solid ${dfstyles.colors.borderDarker}`,
                    borderLeft: 'none',
                    borderRight: 'none',
                    borderBottom: 'none',
                    width: '33%',
                  }}
                >
                  <RowTip name={TooltipName.Range}>
                    <SpreadApart>
                      <AlignCenterHorizontally>
                        <EmSpacer width={0.5} />
                        <RangeIcon color={dfstyles.colors.subtext} />
                      </AlignCenterHorizontally>

                      <AlignCenterHorizontally>
                        <RangeText planet={planet} />
                        {planet?.bonus && planet.bonus[StatIdx.Range] && <TimesTwo />}
                        <EmSpacer width={0.5} />
                      </AlignCenterHorizontally>
                    </SpreadApart>
                  </RowTip>
                </div>
              </SpreadApart>
            </StatRow>
          </ElevatedContainer>
        </FullWidth>

        {!standalone && (
          <ReadMore height={'0'}>
            <SpreadApart>
              <Sub>id</Sub>
              <TextPreview
                style={{ color: dfstyles.colors.subtext }}
                text={planet?.locationId}
                focusedWidth={'150px'}
                unFocusedWidth={'150px'}
              />
            </SpreadApart>

            <SpreadApart>
              <Sub>coords</Sub>
              <TextPreview
                style={{ color: dfstyles.colors.subtext }}
                text={`(${planet.location.coords.x}, ${planet.location.coords.y})`}
                focusedWidth={'150px'}
                unFocusedWidth={'150px'}
              />
            </SpreadApart>

            <SpreadApart>
              <Sub>owner address</Sub>
              <TextPreview
                style={{ color: dfstyles.colors.subtext }}
                text={planet?.owner}
                focusedWidth={`150px`}
                unFocusedWidth={`150px`}
              />
            </SpreadApart>
          </ReadMore>
        )}
>>>>>>> a11dd595
      </div>
    </>
  );
}

const StatRow = styled(AlignCenterHorizontally)`
  ${snips.roundedBorders}
  display: inline-block;
  box-sizing: border-box;
  width: 100%;

  path {
    fill: ${dfstyles.colors.subtext};
  }
`;<|MERGE_RESOLUTION|>--- conflicted
+++ resolved
@@ -3,13 +3,8 @@
 import styled from 'styled-components';
 import { ProcgenUtils } from '../../Backend/Procedural/ProcgenUtils';
 import { Wrapper } from '../../Backend/Utils/Wrapper';
-<<<<<<< HEAD
-import { StatIdx } from '../../_types/global/GlobalTypes';
-import { AlignCenterHorizontally, EmSpacer, InlineBlock } from '../Components/CoreUI';
-=======
 import { isLocatable, StatIdx } from '../../_types/global/GlobalTypes';
 import { AlignCenterHorizontally, EmSpacer, FullWidth, InlineBlock } from '../Components/CoreUI';
->>>>>>> a11dd595
 import {
   DefenseIcon,
   EnergyGrowthIcon,
@@ -31,11 +26,8 @@
   SilverGrowthText,
   SpeedText,
 } from '../Components/Labels/PlanetLabels';
-<<<<<<< HEAD
-=======
 import { PlanetPreview } from '../Components/PlanetPreview';
 import { ReadMore } from '../Components/ReadMore';
->>>>>>> a11dd595
 import { Sub } from '../Components/Text';
 import { TextPreview } from '../Components/TextPreview';
 import { TooltipName } from '../Game/WindowManager';
@@ -76,21 +68,13 @@
   );
 }
 
-<<<<<<< HEAD
-const StatsContainer = styled.div`
-  ${snips.bigPadding}
-=======
 const ElevatedContainer = styled.div`
->>>>>>> a11dd595
   ${snips.roundedBordersWithEdge}
   border-color: ${dfstyles.colors.borderDarker};
   background-color: ${dfstyles.colors.backgroundlight};
   margin-top: 8px;
   margin-bottom: 8px;
-<<<<<<< HEAD
-=======
   font-size: 85%;
->>>>>>> a11dd595
 `;
 
 /** Preview basic planet information - used in `PlanetContextPane` and `HoverPlanetPane` */
@@ -105,11 +89,8 @@
   const active = useActiveArtifact(p, uiManager);
   const planet = p.value;
 
-<<<<<<< HEAD
-=======
   if (!planet || !isLocatable(planet)) return <></>;
 
->>>>>>> a11dd595
   return (
     <>
       {standalone && (
@@ -136,119 +117,6 @@
           </>
         )}
 
-<<<<<<< HEAD
-        <StatsContainer>
-          <StatRow>
-            <RowTip name={TooltipName.Energy}>
-              <AlignCenterHorizontally>
-                <EnergyIcon color={dfstyles.colors.subtext} />
-                <EmSpacer width={0.5} />
-                <Sub>energy</Sub>
-                <EmSpacer width={0.5} />
-                <PlanetEnergyLabel planet={planet} />
-                {planet?.bonus && planet.bonus[StatIdx.EnergyCap] && <TimesTwo />}
-              </AlignCenterHorizontally>
-            </RowTip>
-            <EmSpacer width={1} />
-
-            <RowTip name={TooltipName.EnergyGrowth}>
-              <AlignCenterHorizontally>
-                <EnergyGrowthIcon color={dfstyles.colors.subtext} />
-                <EmSpacer width={0.5} />
-                <Sub>growth</Sub>
-                <EmSpacer width={0.5} />
-                <EnergyGrowthText planet={planet} />
-                {planet?.bonus && planet.bonus[StatIdx.EnergyGro] && <TimesTwo />}
-              </AlignCenterHorizontally>
-            </RowTip>
-          </StatRow>
-
-          <StatRow>
-            <RowTip name={TooltipName.Silver}>
-              <AlignCenterHorizontally>
-                <SilverIcon color={dfstyles.colors.subtext} />
-                <EmSpacer width={0.5} />
-                <Sub>silver</Sub>
-                <EmSpacer width={0.5} />
-                <PlanetSilverLabel planet={planet} />
-              </AlignCenterHorizontally>
-            </RowTip>
-            {(p.value?.planetType === PlanetType.SILVER_MINE && (
-              <>
-                <EmSpacer width={1} />
-                <RowTip name={TooltipName.SilverGrowth}>
-                  <AlignCenterHorizontally>
-                    <SilverGrowthIcon color={dfstyles.colors.subtext} />
-                    <EmSpacer width={0.5} />
-                    <Sub>growth</Sub>
-                    <EmSpacer width={0.5} />
-                    <SilverGrowthText planet={p.value} />
-                  </AlignCenterHorizontally>
-                </RowTip>
-              </>
-            )) || <></>}
-          </StatRow>
-
-          <StatRow>
-            <RowTip name={TooltipName.Defense}>
-              <AlignCenterHorizontally>
-                <DefenseIcon color={dfstyles.colors.subtext} />
-                <EmSpacer width={0.5} />
-                <Sub>defense</Sub>
-                <EmSpacer width={0.5} />
-                <DefenseText planet={planet} />
-                {planet?.bonus && planet.bonus[StatIdx.Defense] && <TimesTwo />}
-              </AlignCenterHorizontally>
-            </RowTip>
-          </StatRow>
-
-          <StatRow>
-            <RowTip name={TooltipName.Speed}>
-              <AlignCenterHorizontally>
-                <SpeedIcon color={dfstyles.colors.subtext} />
-                <EmSpacer width={0.5} />
-                <Sub>speed</Sub>
-                <EmSpacer width={0.5} />
-                <SpeedText planet={planet} />
-                {planet?.bonus && planet.bonus[StatIdx.Speed] && <TimesTwo />}
-              </AlignCenterHorizontally>
-            </RowTip>
-          </StatRow>
-
-          <StatRow>
-            <RowTip name={TooltipName.Range}>
-              <AlignCenterHorizontally>
-                <RangeIcon color={dfstyles.colors.subtext} />
-                <EmSpacer width={0.5} />
-                <Sub>range</Sub>
-                <EmSpacer width={0.5} />
-                <RangeText planet={planet} />
-                {planet?.bonus && planet.bonus[StatIdx.Range] && <TimesTwo />}
-              </AlignCenterHorizontally>
-            </RowTip>
-          </StatRow>
-        </StatsContainer>
-
-        <SpreadApart>
-          <Sub>owner address</Sub>
-          <TextPreview
-            style={{ color: dfstyles.colors.subtext }}
-            text={planet?.owner}
-            focusedWidth={'150px'}
-            unFocusedWidth={'150px'}
-          />{' '}
-        </SpreadApart>
-
-        <SpreadApart>
-          <Sub>planet id</Sub>
-          <TextPreview
-            style={{ color: dfstyles.colors.subtext }}
-            text={planet?.locationId}
-            focusedWidth={'150px'}
-            unFocusedWidth={'150px'}
-          />
-        </SpreadApart>
-=======
         <FullWidth>
           <ElevatedContainer
             style={{
@@ -471,7 +339,6 @@
             </SpreadApart>
           </ReadMore>
         )}
->>>>>>> a11dd595
       </div>
     </>
   );
