--- conflicted
+++ resolved
@@ -12,46 +12,7 @@
 import { MODAL_BACK_SHORTCUT } from '../Utils/ShortcutConstants';
 import { DFErrorBoundary } from './DFErrorBoundary';
 
-<<<<<<< HEAD
-export type ModalHook = Hook<boolean>;
-
-export const enum ModalName {
-  Help,
-  PlanetDetails,
-  Leaderboard,
-  PlanetDex,
-  UpgradeDetails,
-  TwitterVerify,
-  Broadcast,
-  Hats,
-  Settings,
-  YourArtifacts,
-  ManageArtifacts,
-  Plugins,
-  WithdrawSilver,
-
-  ArtifactConversation,
-  ArtifactDetails,
-  MapShare,
-  ManageAccount,
-  Onboarding,
-  Private,
-
-  Notepad,
-}
-
-function InformationSection({
-  children,
-  hide,
-  style,
-}: {
-  children: React.ReactNode;
-  hide: () => void;
-  style?: React.CSSProperties;
-}) {
-=======
 function InformationSection({ children, hide }: { children: React.ReactNode; hide: () => void }) {
->>>>>>> 0311cefd
   return (
     <InfoSectionContent>
       {children}
@@ -133,23 +94,9 @@
   const [minimized, setMinimized] = useState(modalPosition?.state === 'minimized');
   const [modalIndex, setModalIndex] = useState<number>(() => modalManager.getIndex());
   const push = useCallback(() => {
-<<<<<<< HEAD
-    windowManager.activeWindowId$.publish(windowId);
-    setZIndex(windowManager.getIndex());
-  }, [windowManager, windowId]);
-  const [hasSetInitialPosition, setHasSetInitialPosition] = useState(false);
-  const [gameSize, setGameSize] = useState<
-    | {
-        width: number;
-        height: number;
-      }
-    | undefined
-  >();
-=======
     modalManager.activeModalId$.publish(id);
     setModalIndex(modalManager.getIndex());
   }, [modalManager, id]);
->>>>>>> 0311cefd
   const [showingInformationSection, setShowingInformationSection] = useState(false);
   const onMouseDown = useCallback(
     (e: Event & React.MouseEvent<DarkForestModal>) => {
