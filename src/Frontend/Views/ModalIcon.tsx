--- conflicted
+++ resolved
@@ -22,13 +22,10 @@
 
 const ModalIconText = styled.span`
   flex-grow: 1;
-<<<<<<< HEAD
-=======
   display: flex;
   justify-content: center;
   align-items: center;
   flex-direction: row;
->>>>>>> a11dd595
 `;
 
 const icon = (modal: ModalName): React.ReactNode => {
@@ -75,15 +72,6 @@
         e.stopPropagation();
       }}
     >
-<<<<<<< HEAD
-      {icon(modal)}
-      {text !== undefined && (
-        <ModalIconText>
-          <Spacer width={8} />
-          {text}
-        </ModalIconText>
-      )}
-=======
       <ModalIconText>
         {icon(modal)}
         {text !== undefined && (
@@ -93,7 +81,6 @@
           </>
         )}
       </ModalIconText>
->>>>>>> a11dd595
     </ShortcutButton>
   );
 }
