--- conflicted
+++ resolved
@@ -148,152 +148,4 @@
 
 export const hasOwner = (planet: Planet) => {
   return planet.owner !== EMPTY_ADDRESS;
-<<<<<<< HEAD
-};
-<<<<<<< HEAD
-
-export function sleep<T>(timeout: number, returns?: T): Promise<T> {
-  return new Promise<T>((resolve) => setTimeout(() => resolve(returns as T), timeout));
-}
-
-export async function rejectAfter<T>(ms: number, msg: string): Promise<T> {
-  await sleep(ms);
-  throw new Error(msg);
-}
-
-export function neverResolves(): Promise<void> {
-  return new Promise(() => {});
-}
-
-export const aggregateBulkGetter = async <T>(
-  logTag: string,
-  total: number,
-  querySize: number,
-  getterFn: (startIdx: number, endIdx: number) => Promise<T[]>,
-  // the parameter to this function is a value between 0 and 1. We guarantee at least one call to
-  // `onProgress` if you provide it. The guaranteed call is the one at the end, where the value is 1.
-  onProgress?: (fractionCompleted: number) => void
-) => {
-  const promises: Promise<T[]>[] = [];
-  let loadedSoFar = 0;
-
-  for (let i = 0; i < total / querySize; i += 1) {
-    const start = i * querySize;
-    const end = Math.min((i + 1) * querySize, total);
-    const loadedThisBatch = end - start;
-
-    promises.push(
-      new Promise<T[]>(async (resolve) => {
-        let res: T[] = [];
-        while (res.length === 0) {
-          res = await getterFn(start, end);
-          loadedSoFar += loadedThisBatch;
-          console.log(`[bulk-fetch] retrieved ${logTag} ${start}-${end}.`);
-          onProgress && onProgress(loadedSoFar / total);
-        }
-
-        resolve(res);
-      })
-    );
-  }
-  const unflattenedResults = await Promise.all(promises);
-  onProgress && onProgress(1);
-  return _.flatten(unflattenedResults);
-};
-
-export type RetryErrorHandler = (i: number, e: Error) => void;
-
-export const callWithRetry = async <T>(
-  fn: (...args: unknown[]) => Promise<T>,
-  args: unknown[] = [],
-  onError?: RetryErrorHandler,
-  maxRetries = 10,
-  retryInterval = 1000
-): Promise<T> => {
-  return new Promise<T>(async (resolve, reject) => {
-    let res: T;
-    for (let i = 0; i < maxRetries; i++) {
-      try {
-        res = await fn(...args);
-        resolve(res);
-        break;
-      } catch (e) {
-        console.error(`error: ${e}`);
-        console.log(`retrying (${i}/${maxRetries})...`);
-
-        if (onError) {
-          try {
-            onError(i, e);
-          } catch (e) {
-            console.log(`failed executing callWithRetry error handler`, e);
-          }
-        }
-
-        if (i < maxRetries - 1) {
-          await sleep(Math.min(retryInterval * 2 ** i + Math.random() * 100, 15000));
-        } else {
-          reject(e);
-        }
-      }
-    }
-  });
-};
-
-export const timeoutAfter = async <T>(promise: Promise<T>, ms: number, timeoutMsg: string) => {
-  return Promise.race([promise, rejectAfter<T>(ms, timeoutMsg)]);
-};
-
-export function deferred<T>(): [(t: T) => void, (t: Error) => void, Promise<T>] {
-  let resolve: ((t: T) => void) | null = null;
-  let reject: ((t: Error) => void) | null = null;
-  const promise = new Promise<T>((r, rj) => {
-    resolve = (t: T) => r(t);
-    reject = (e: Error) => rj(e);
-  });
-  /* eslint-disable @typescript-eslint/no-explicit-any */
-  return [resolve as any, reject as any, promise];
-}
-
-export function getGasSettingGwei(
-  setting: AutoGasSetting,
-  gasPrices: GasPrices
-): number | undefined {
-  switch (setting) {
-    case AutoGasSetting.Slow:
-      return gasPrices.slow;
-    case AutoGasSetting.Average:
-      return gasPrices.average;
-    case AutoGasSetting.Fast:
-      return gasPrices.fast;
-    default:
-      return undefined;
-  }
-}
-
-export const collapseObject = (object: object) => {
-  const keyValuePairs: string[] = [];
-  for (const [key, value] of Object.entries(object)) {
-    keyValuePairs.push(`${JSON.stringify(key)}: ${collapsedObjectValue(value)}`);
-  }
-
-  return `{${keyValuePairs.join(', ')}}`;
-};
-
-// kinda inspired by the browser console
-export const collapsedObjectValue = (value: any) => {
-  switch (value?.constructor?.name?.toLowerCase?.()) {
-    case 'array':
-      return '[...]';
-
-    case 'object':
-      return '{...}';
-
-    default:
-      return '...';
-  }
-};
-=======
->>>>>>> 32c99454a74e808d5f36a2f500f5e552fd29e489
-=======
-};
->>>>>>> a11dd595
+};