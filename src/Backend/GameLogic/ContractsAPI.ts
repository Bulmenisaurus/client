import { EMPTY_LOCATION_ID } from '@darkforest_eth/constants';
import { DarkForest } from '@darkforest_eth/contracts/typechain';
import {
  aggregateBulkGetter,
  ContractCaller,
  EthConnection,
  ethToWei,
  TxCollection,
  TxExecutor,
} from '@darkforest_eth/network';
import {
  address,
  artifactIdFromEthersBN,
  artifactIdToDecStr,
  decodeArrival,
  decodeArtifact,
  decodeArtifactPointValues,
  decodePlanet,
  decodePlanetDefaults,
  decodePlayer,
  decodeRevealedCoords,
  decodeUpgradeBranches,
  locationIdFromEthersBN,
  locationIdToDecStr,
} from '@darkforest_eth/serde';
import {
  Artifact,
  ArtifactId,
  AutoGasSetting,
  ContractMethodName,
  DiagnosticUpdater,
  EthAddress,
  LocationId,
  Planet,
  Player,
  QueuedArrival,
  RevealedCoords,
  Setting,
  Transaction,
  TransactionId,
  TxIntent,
  VoyageId,
} from '@darkforest_eth/types';
<<<<<<< HEAD
import bigInt from 'big-integer';
import { BigNumber as EthersBN, ContractFunction, ethers, Event, providers } from 'ethers';
=======
import { BigNumber as EthersBN, ContractFunction, Event, providers } from 'ethers';
>>>>>>> 0311cefd
import { EventEmitter } from 'events';
import _ from 'lodash';
import NotificationManager from '../../Frontend/Game/NotificationManager';
import { openConfirmationWindowForTransaction } from '../../Frontend/Game/Popups';
import { getSetting } from '../../Frontend/Utils/SettingsHooks';
import {
  ContractConstants,
  ContractEvent,
  ContractsAPIEvent,
  PlanetTypeWeightsBySpaceType,
} from '../../_types/darkforest/api/ContractsAPITypes';
import { loadDiamondContract } from '../Network/Blockchain';
import { eventLogger, EventType } from '../Network/EventLogger';

interface ContractsApiConfig {
  connection: EthConnection;
  contractAddress: EthAddress;
}

/**
 * Roughly contains methods that map 1:1 with functions that live in the contract. Responsible for
 * reading and writing to and from the blockchain.
 *
 * @todo don't inherit from {@link EventEmitter}. instead use {@link Monomitter}
 */
export class ContractsAPI extends EventEmitter {
  /**
   * Don't allow users to submit txs if balance falls below this amount/
   */
  private static readonly MIN_BALANCE = ethToWei(0.002);

  /**
   * Instrumented {@link ThrottledConcurrentQueue} for blockchain reads.
   */
  private readonly contractCaller: ContractCaller;

  /**
   * Instrumented {@link ThrottledConcurrentQueue} for blockchain writes.
   */
  public readonly txExecutor: TxExecutor;

  /**
   * Our connection to the blockchain. In charge of low level networking, and also of the burner
   * wallet.
   */
  public readonly ethConnection: EthConnection;

  /**
   * The contract address is saved on the object upon construction
   */
  private contractAddress: EthAddress;

  get contract() {
    return this.ethConnection.getContract<DarkForest>(this.contractAddress);
  }

  public constructor({ connection, contractAddress }: ContractsApiConfig) {
    super();
    this.contractCaller = new ContractCaller();
    this.ethConnection = connection;
    this.contractAddress = contractAddress;
    this.txExecutor = new TxExecutor(
      connection,
      this.getGasFeeForTransaction.bind(this),
      this.beforeQueued.bind(this),
      this.beforeTransaction.bind(this),
      this.afterTransaction.bind(this)
    );

    this.setupEventListeners();
  }

  /**
   * We pass this function into {@link TxExecutor} to calculate what gas fee we should use for the
   * given transaction. The result is either a number, measured in gwei, represented as a string, or
   * a string representing that we want to use an auto gas setting.
   */
  private getGasFeeForTransaction(tx: Transaction): AutoGasSetting | string {
    if (
      (tx.intent.methodName === ContractMethodName.INIT ||
        tx.intent.methodName === ContractMethodName.GET_SHIPS) &&
      tx.intent.contract.address === this.contract.address
    ) {
      return '50';
    }

    const config = {
      contractAddress: this.contractAddress,
      account: this.ethConnection.getAddress(),
    };

    return getSetting(config, Setting.GasFeeGwei);
  }

  /**
   * This function is called by {@link TxExecutor} before a transaction is queued.
   * It gives the client an opportunity to prevent a transaction from being queued based
   * on business logic or user interaction.
   *
   * Reject the promise to prevent the queued transaction from being queued.
   */
  private async beforeQueued(
    id: TransactionId,
    intent: TxIntent,
    overrides?: providers.TransactionRequest
  ): Promise<void> {
    const address = this.ethConnection.getAddress();
    if (!address) throw new Error("can't send a transaction, no signer");

    const balance = await this.ethConnection.loadBalance(address);

    if (balance.lt(ContractsAPI.MIN_BALANCE)) {
      const notifsManager = NotificationManager.getInstance();
      notifsManager.balanceEmpty();
      throw new Error('xDAI balance too low!');
    }

    const gasFeeGwei = EthersBN.from(overrides?.gasPrice || '1000000000');

    await openConfirmationWindowForTransaction({
      contractAddress: this.contractAddress,
      connection: this.ethConnection,
      id,
      intent,
      overrides,
      from: address,
      gasFeeGwei,
    });
  }

  /**
   * This function is called by {@link TxExecutor} before each transaction. It gives the client an
   * opportunity to prevent a transaction from going through based on business logic or user
   * interaction. To prevent the queued transaction from being submitted, throw an Error.
   */
  private async beforeTransaction(tx: Transaction): Promise<void> {
    this.emit(ContractsAPIEvent.TxProcessing, tx);
  }

  private async afterTransaction(_txRequest: Transaction, txDiagnosticInfo: unknown) {
    eventLogger.logEvent(EventType.Transaction, txDiagnosticInfo);
  }

  public destroy(): void {
    this.removeEventListeners();
  }

  private makeCall<T>(contractViewFunction: ContractFunction<T>, args: unknown[] = []): Promise<T> {
    return this.contractCaller.makeCall(contractViewFunction, args);
  }

  public async setupEventListeners(): Promise<void> {
    const { contract } = this;

    const filter = {
      address: contract.address,
      topics: [
        [
<<<<<<< HEAD
          coreContract.filters.ArrivalQueued(null, null, null, null, null).topics,
          coreContract.filters.ArtifactActivated(null, null, null).topics,
          coreContract.filters.ArtifactDeactivated(null, null, null).topics,
          coreContract.filters.ArtifactDeposited(null, null, null).topics,
          coreContract.filters.ArtifactFound(null, null, null).topics,
          coreContract.filters.ArtifactWithdrawn(null, null, null).topics,
          coreContract.filters.LocationRevealed(null, null, null, null).topics,
          coreContract.filters.PlanetHatBought(null, null, null).topics,
          coreContract.filters.PlanetProspected(null, null).topics,
          coreContract.filters.PlanetSilverWithdrawn(null, null, null).topics,
          coreContract.filters.PlanetTransferred(null, null, null).topics,
          coreContract.filters.PlanetUpgraded(null, null, null, null).topics,
          coreContract.filters.PlayerInitialized(null, null).topics,
=======
          contract.filters.ArrivalQueued(null, null, null, null, null).topics,
          contract.filters.ArtifactActivated(null, null, null).topics,
          contract.filters.ArtifactDeactivated(null, null, null).topics,
          contract.filters.ArtifactDeposited(null, null, null).topics,
          contract.filters.ArtifactFound(null, null, null).topics,
          contract.filters.ArtifactWithdrawn(null, null, null).topics,
          contract.filters.LocationRevealed(null, null, null, null).topics,
          contract.filters.PlanetHatBought(null, null, null).topics,
          contract.filters.PlanetProspected(null, null).topics,
          contract.filters.PlanetSilverWithdrawn(null, null, null).topics,
          contract.filters.PlanetTransferred(null, null, null).topics,
          contract.filters.PlanetInvaded(null, null).topics,
          contract.filters.PlanetCaptured(null, null).topics,
          contract.filters.PlayerInitialized(null, null).topics,
          contract.filters.AdminOwnershipChanged(null, null).topics,
          contract.filters.PauseStateChanged(null).topics,
          contract.filters.LobbyCreated(null, null).topics,
>>>>>>> 0311cefd
        ].map((topicsOrUndefined) => (topicsOrUndefined || [])[0]),
      ] as Array<string | Array<string>>,
    };

    const eventHandlers = {
      [ContractEvent.PauseStateChanged]: (paused: boolean) => {
        this.emit(ContractsAPIEvent.PauseStateChanged, paused);
      },
      [ContractEvent.AdminOwnershipChanged]: (location: EthersBN, _newOwner: string) => {
        this.emit(ContractsAPIEvent.PlanetUpdate, locationIdFromEthersBN(location));
      },
      [ContractEvent.ArtifactFound]: (
        _playerAddr: string,
        rawArtifactId: EthersBN,
        loc: EthersBN
      ) => {
        const artifactId = artifactIdFromEthersBN(rawArtifactId);
        this.emit(ContractsAPIEvent.ArtifactUpdate, artifactId);
        this.emit(ContractsAPIEvent.PlanetUpdate, locationIdFromEthersBN(loc));
      },
      [ContractEvent.ArtifactDeposited]: (
        _playerAddr: string,
        rawArtifactId: EthersBN,
        loc: EthersBN
      ) => {
        const artifactId = artifactIdFromEthersBN(rawArtifactId);
        this.emit(ContractsAPIEvent.ArtifactUpdate, artifactId);
        this.emit(ContractsAPIEvent.PlanetUpdate, locationIdFromEthersBN(loc));
      },
      [ContractEvent.ArtifactWithdrawn]: (
        _playerAddr: string,
        rawArtifactId: EthersBN,
        loc: EthersBN
      ) => {
        const artifactId = artifactIdFromEthersBN(rawArtifactId);
        this.emit(ContractsAPIEvent.ArtifactUpdate, artifactId);
        this.emit(ContractsAPIEvent.PlanetUpdate, locationIdFromEthersBN(loc));
      },
      [ContractEvent.ArtifactActivated]: (
        _playerAddr: string,
        rawArtifactId: EthersBN,
        loc: EthersBN
      ) => {
        const artifactId = artifactIdFromEthersBN(rawArtifactId);
        this.emit(ContractsAPIEvent.ArtifactUpdate, artifactId);
        this.emit(ContractsAPIEvent.PlanetUpdate, locationIdFromEthersBN(loc));
      },
      [ContractEvent.ArtifactDeactivated]: (
        _playerAddr: string,
        rawArtifactId: EthersBN,
        loc: EthersBN
      ) => {
        const artifactId = artifactIdFromEthersBN(rawArtifactId);
        this.emit(ContractsAPIEvent.ArtifactUpdate, artifactId);
        this.emit(ContractsAPIEvent.PlanetUpdate, locationIdFromEthersBN(loc));
      },
      [ContractEvent.PlayerInitialized]: async (player: string, locRaw: EthersBN, _: Event) => {
        this.emit(ContractsAPIEvent.PlayerUpdate, address(player));
        this.emit(ContractsAPIEvent.PlanetUpdate, locationIdFromEthersBN(locRaw));
        this.emit(ContractsAPIEvent.RadiusUpdated);
      },
      [ContractEvent.PlanetTransferred]: async (
        _senderAddress: string,
        planetId: EthersBN,
        receiverAddress: string,
        _: Event
      ) => {
        this.emit(
          ContractsAPIEvent.PlanetTransferred,
          locationIdFromEthersBN(planetId),
          address(receiverAddress)
        );
      },
      [ContractEvent.ArrivalQueued]: async (
        playerAddr: string,
        arrivalId: EthersBN,
        fromLocRaw: EthersBN,
        toLocRaw: EthersBN,
        _artifactIdRaw: EthersBN,
        _: Event
      ) => {
        this.emit(
          ContractsAPIEvent.ArrivalQueued,
          arrivalId.toString() as VoyageId,
          locationIdFromEthersBN(fromLocRaw),
          locationIdFromEthersBN(toLocRaw)
        );
        this.emit(ContractsAPIEvent.PlayerUpdate, address(playerAddr));
        this.emit(ContractsAPIEvent.RadiusUpdated);
      },
      [ContractEvent.PlanetUpgraded]: async (
        _playerAddr: string,
        location: EthersBN,
        _branch: EthersBN,
        _toBranchLevel: EthersBN,
        _: Event
      ) => {
        this.emit(ContractsAPIEvent.PlanetUpdate, locationIdFromEthersBN(location));
      },
      [ContractEvent.PlanetInvaded]: async (_playerAddr: string, location: EthersBN, _: Event) => {
        this.emit(ContractsAPIEvent.PlanetUpdate, locationIdFromEthersBN(location));
      },
      [ContractEvent.PlanetCaptured]: async (_playerAddr: string, location: EthersBN, _: Event) => {
        this.emit(ContractsAPIEvent.PlanetUpdate, locationIdFromEthersBN(location));
      },
      [ContractEvent.PlanetHatBought]: async (
        _playerAddress: string,
        location: EthersBN,
        _: Event
      ) => this.emit(ContractsAPIEvent.PlanetUpdate, locationIdFromEthersBN(location)),
      [ContractEvent.LocationRevealed]: async (
        revealerAddr: string,
        location: EthersBN,
        _x: EthersBN,
        _y: EthersBN,
        _: Event
      ) => {
        this.emit(ContractsAPIEvent.PlanetUpdate, locationIdFromEthersBN(location));
        this.emit(
          ContractsAPIEvent.LocationRevealed,
          locationIdFromEthersBN(location),
          address(revealerAddr.toLowerCase())
        );
        this.emit(ContractsAPIEvent.PlayerUpdate, address(revealerAddr));
      },
      [ContractEvent.PlanetSilverWithdrawn]: async (
        player: string,
        location: EthersBN,
        _amount: EthersBN,
        _: Event
      ) => {
        this.emit(ContractsAPIEvent.PlanetUpdate, locationIdFromEthersBN(location));
        this.emit(ContractsAPIEvent.PlayerUpdate, address(player));
      },
      [ContractEvent.LobbyCreated]: (ownerAddr: string, lobbyAddr: string) => {
        this.emit(ContractsAPIEvent.LobbyCreated, address(ownerAddr), address(lobbyAddr));
      },
    };

    this.ethConnection.subscribeToContractEvents(contract, eventHandlers, filter);
  }

  public removeEventListeners(): void {
    const { contract } = this;

    contract.removeAllListeners(ContractEvent.PlayerInitialized);
    contract.removeAllListeners(ContractEvent.ArrivalQueued);
    contract.removeAllListeners(ContractEvent.PlanetUpgraded);
    contract.removeAllListeners(ContractEvent.PlanetHatBought);
    contract.removeAllListeners(ContractEvent.PlanetTransferred);
    contract.removeAllListeners(ContractEvent.ArtifactFound);
    contract.removeAllListeners(ContractEvent.ArtifactDeposited);
    contract.removeAllListeners(ContractEvent.ArtifactWithdrawn);
    contract.removeAllListeners(ContractEvent.ArtifactActivated);
    contract.removeAllListeners(ContractEvent.ArtifactDeactivated);
    contract.removeAllListeners(ContractEvent.LocationRevealed);
    contract.removeAllListeners(ContractEvent.PlanetSilverWithdrawn);
    contract.removeAllListeners(ContractEvent.PlanetInvaded);
    contract.removeAllListeners(ContractEvent.PlanetCaptured);
  }

  public getContractAddress(): EthAddress {
    return this.contractAddress;
  }

  async getConstants(): Promise<ContractConstants> {
    const {
      DISABLE_ZK_CHECKS,
      PLANETHASH_KEY,
      SPACETYPE_KEY,
      BIOMEBASE_KEY,
      PERLIN_LENGTH_SCALE,
      PERLIN_MIRROR_X,
      PERLIN_MIRROR_Y,
    } = await this.makeCall(this.contract.getSnarkConstants);
    const {
      ADMIN_CAN_ADD_PLANETS,
      WORLD_RADIUS_LOCKED,
      WORLD_RADIUS_MIN,
      MAX_NATURAL_PLANET_LEVEL,
      TIME_FACTOR_HUNDREDTHS,
      PERLIN_THRESHOLD_1,
      PERLIN_THRESHOLD_2,
      PERLIN_THRESHOLD_3,
      INIT_PERLIN_MIN,
      INIT_PERLIN_MAX,
      SPAWN_RIM_AREA,
      BIOME_THRESHOLD_1,
      BIOME_THRESHOLD_2,
      SILVER_SCORE_VALUE,
      PLANET_LEVEL_THRESHOLDS,
      PLANET_RARITY,
      PLANET_TRANSFER_ENABLED,
      PHOTOID_ACTIVATION_DELAY,
      LOCATION_REVEAL_COOLDOWN,
      SPACE_JUNK_ENABLED,
      SPACE_JUNK_LIMIT,
      PLANET_LEVEL_JUNK,
      ABANDON_SPEED_CHANGE_PERCENT,
      ABANDON_RANGE_CHANGE_PERCENT,
      // Capture Zones
      GAME_START_BLOCK,
      CAPTURE_ZONES_ENABLED,
      CAPTURE_ZONE_COUNT,
      CAPTURE_ZONE_CHANGE_BLOCK_INTERVAL,
      CAPTURE_ZONE_RADIUS,
      CAPTURE_ZONE_PLANET_LEVEL_SCORE,
      CAPTURE_ZONE_HOLD_BLOCKS_REQUIRED,
      CAPTURE_ZONES_PER_5000_WORLD_RADIUS,
    } = await this.makeCall(this.contract.getGameConstants);

    const TOKEN_MINT_END_SECONDS = (
      await this.makeCall(this.contract.TOKEN_MINT_END_TIMESTAMP)
    ).toNumber();

    const adminAddress = address(await this.makeCall(this.contract.adminAddress));

    const upgrades = decodeUpgradeBranches(await this.makeCall(this.contract.getUpgrades));

    const PLANET_TYPE_WEIGHTS: PlanetTypeWeightsBySpaceType =
      await this.makeCall<PlanetTypeWeightsBySpaceType>(this.contract.getTypeWeights);

    const rawPointValues = await this.makeCall(this.contract.getArtifactPointValues);
    const ARTIFACT_POINT_VALUES = decodeArtifactPointValues(rawPointValues);

    const planetDefaults = decodePlanetDefaults(await this.makeCall(this.contract.getDefaultStats));

    const planetLevelThresholds = (
      await this.makeCall<EthersBN[]>(this.contract.getPlanetLevelThresholds)
    ).map((x: EthersBN) => x.toNumber());

    const planetCumulativeRarities = (
      await this.makeCall<EthersBN[]>(this.contract.getCumulativeRarities)
    ).map((x: EthersBN) => x.toNumber());

    const constants: ContractConstants = {
      ADMIN_CAN_ADD_PLANETS,
      WORLD_RADIUS_LOCKED,
      WORLD_RADIUS_MIN: WORLD_RADIUS_MIN.toNumber(),

      DISABLE_ZK_CHECKS,

      PLANETHASH_KEY: PLANETHASH_KEY.toNumber(),
      SPACETYPE_KEY: SPACETYPE_KEY.toNumber(),
      BIOMEBASE_KEY: BIOMEBASE_KEY.toNumber(),
      PERLIN_LENGTH_SCALE: PERLIN_LENGTH_SCALE.toNumber(),
      PERLIN_MIRROR_X,
      PERLIN_MIRROR_Y,
      CLAIM_PLANET_COOLDOWN: 0,
      TOKEN_MINT_END_SECONDS,
      MAX_NATURAL_PLANET_LEVEL: MAX_NATURAL_PLANET_LEVEL.toNumber(),
      TIME_FACTOR_HUNDREDTHS: TIME_FACTOR_HUNDREDTHS.toNumber(),
      PERLIN_THRESHOLD_1: PERLIN_THRESHOLD_1.toNumber(),
      PERLIN_THRESHOLD_2: PERLIN_THRESHOLD_2.toNumber(),
      PERLIN_THRESHOLD_3: PERLIN_THRESHOLD_3.toNumber(),
      INIT_PERLIN_MIN: INIT_PERLIN_MIN.toNumber(),
      INIT_PERLIN_MAX: INIT_PERLIN_MAX.toNumber(),
      BIOME_THRESHOLD_1: BIOME_THRESHOLD_1.toNumber(),
      BIOME_THRESHOLD_2: BIOME_THRESHOLD_2.toNumber(),
      SILVER_SCORE_VALUE: SILVER_SCORE_VALUE.toNumber(),
      PLANET_LEVEL_THRESHOLDS: [
        PLANET_LEVEL_THRESHOLDS[0].toNumber(),
        PLANET_LEVEL_THRESHOLDS[1].toNumber(),
        PLANET_LEVEL_THRESHOLDS[2].toNumber(),
        PLANET_LEVEL_THRESHOLDS[3].toNumber(),
        PLANET_LEVEL_THRESHOLDS[4].toNumber(),
        PLANET_LEVEL_THRESHOLDS[5].toNumber(),
        PLANET_LEVEL_THRESHOLDS[6].toNumber(),
        PLANET_LEVEL_THRESHOLDS[7].toNumber(),
        PLANET_LEVEL_THRESHOLDS[8].toNumber(),
        PLANET_LEVEL_THRESHOLDS[9].toNumber(),
      ],
      PLANET_RARITY: PLANET_RARITY.toNumber(),
      PLANET_TRANSFER_ENABLED,
      PLANET_TYPE_WEIGHTS,
      ARTIFACT_POINT_VALUES,

      SPACE_JUNK_ENABLED,
      SPACE_JUNK_LIMIT: SPACE_JUNK_LIMIT.toNumber(),
      PLANET_LEVEL_JUNK: [
        PLANET_LEVEL_JUNK[0].toNumber(),
        PLANET_LEVEL_JUNK[1].toNumber(),
        PLANET_LEVEL_JUNK[2].toNumber(),
        PLANET_LEVEL_JUNK[3].toNumber(),
        PLANET_LEVEL_JUNK[4].toNumber(),
        PLANET_LEVEL_JUNK[5].toNumber(),
        PLANET_LEVEL_JUNK[6].toNumber(),
        PLANET_LEVEL_JUNK[7].toNumber(),
        PLANET_LEVEL_JUNK[8].toNumber(),
        PLANET_LEVEL_JUNK[9].toNumber(),
      ],
      ABANDON_SPEED_CHANGE_PERCENT: ABANDON_RANGE_CHANGE_PERCENT.toNumber(),
      ABANDON_RANGE_CHANGE_PERCENT: ABANDON_SPEED_CHANGE_PERCENT.toNumber(),

      PHOTOID_ACTIVATION_DELAY: PHOTOID_ACTIVATION_DELAY.toNumber(),
      SPAWN_RIM_AREA: SPAWN_RIM_AREA.toNumber(),
      LOCATION_REVEAL_COOLDOWN: LOCATION_REVEAL_COOLDOWN.toNumber(),

      defaultPopulationCap: planetDefaults.populationCap,
      defaultPopulationGrowth: planetDefaults.populationGrowth,
      defaultRange: planetDefaults.range,
      defaultSpeed: planetDefaults.speed,
      defaultDefense: planetDefaults.defense,
      defaultSilverGrowth: planetDefaults.silverGrowth,
      defaultSilverCap: planetDefaults.silverCap,
      defaultBarbarianPercentage: planetDefaults.barbarianPercentage,
      planetLevelThresholds,
      planetCumulativeRarities,
      upgrades,

      adminAddress,
      // Capture Zones
      GAME_START_BLOCK: GAME_START_BLOCK.toNumber(),
      CAPTURE_ZONES_ENABLED,
      CAPTURE_ZONE_COUNT: CAPTURE_ZONE_COUNT.toNumber(),
      CAPTURE_ZONE_CHANGE_BLOCK_INTERVAL: CAPTURE_ZONE_CHANGE_BLOCK_INTERVAL.toNumber(),
      CAPTURE_ZONE_RADIUS: CAPTURE_ZONE_RADIUS.toNumber(),
      CAPTURE_ZONE_PLANET_LEVEL_SCORE: [
        CAPTURE_ZONE_PLANET_LEVEL_SCORE[0].toNumber(),
        CAPTURE_ZONE_PLANET_LEVEL_SCORE[1].toNumber(),
        CAPTURE_ZONE_PLANET_LEVEL_SCORE[2].toNumber(),
        CAPTURE_ZONE_PLANET_LEVEL_SCORE[3].toNumber(),
        CAPTURE_ZONE_PLANET_LEVEL_SCORE[4].toNumber(),
        CAPTURE_ZONE_PLANET_LEVEL_SCORE[5].toNumber(),
        CAPTURE_ZONE_PLANET_LEVEL_SCORE[6].toNumber(),
        CAPTURE_ZONE_PLANET_LEVEL_SCORE[7].toNumber(),
        CAPTURE_ZONE_PLANET_LEVEL_SCORE[8].toNumber(),
        CAPTURE_ZONE_PLANET_LEVEL_SCORE[9].toNumber(),
      ],
      CAPTURE_ZONE_HOLD_BLOCKS_REQUIRED: CAPTURE_ZONE_HOLD_BLOCKS_REQUIRED.toNumber(),
      CAPTURE_ZONES_PER_5000_WORLD_RADIUS: CAPTURE_ZONES_PER_5000_WORLD_RADIUS.toNumber(),
    };

    return constants;
  }

  public async getPlayers(
    onProgress?: (fractionCompleted: number) => void
  ): Promise<Map<string, Player>> {
    const nPlayers: number = (await this.makeCall<EthersBN>(this.contract.getNPlayers)).toNumber();

    const players = await aggregateBulkGetter<Player>(
      nPlayers,
      200,
      async (start, end) =>
        (await this.makeCall(this.contract.bulkGetPlayers, [start, end])).map(decodePlayer),
      onProgress
    );

    const playerMap: Map<EthAddress, Player> = new Map();
    for (const player of players) {
      playerMap.set(player.address, player);
    }
    return playerMap;
  }

  public async getPlayerById(playerId: EthAddress): Promise<Player | undefined> {
    const rawPlayer = await this.makeCall(this.contract.players, [playerId]);
    if (!rawPlayer.isInitialized) return undefined;
    const player = decodePlayer(rawPlayer);

    return player;
  }

  public async getWorldRadius(): Promise<number> {
    const radius = (await this.makeCall<EthersBN>(this.contract.worldRadius)).toNumber();
    return radius;
  }

  // timestamp since epoch (in seconds)
  public async getTokenMintEndTimestamp(): Promise<number> {
    const timestamp = (
      await this.makeCall<EthersBN>(this.contract.TOKEN_MINT_END_TIMESTAMP)
    ).toNumber();
    return timestamp;
  }

  public async getArrival(arrivalId: number): Promise<QueuedArrival | undefined> {
    const rawArrival = await this.makeCall(this.contract.planetArrivals, [arrivalId]);
    return decodeArrival(rawArrival);
  }

  public async getArrivalsForPlanet(planetId: LocationId): Promise<QueuedArrival[]> {
    const events = (
      await this.makeCall(this.contract.getPlanetArrivals, [locationIdToDecStr(planetId)])
    ).map(decodeArrival);

    return events;
  }

  public async getAllArrivals(
    planetsToLoad: LocationId[],
    onProgress?: (fractionCompleted: number) => void
  ): Promise<QueuedArrival[]> {
    const arrivalsUnflattened = await aggregateBulkGetter<QueuedArrival[]>(
      planetsToLoad.length,
      200,
      async (start, end) => {
        return (
          await this.makeCall(this.contract.bulkGetPlanetArrivalsByIds, [
            planetsToLoad.slice(start, end).map(locationIdToDecStr),
          ])
        ).map((arrivals) => arrivals.map(decodeArrival));
      },
      onProgress
    );

    return _.flatten(arrivalsUnflattened);
  }

  public async getTouchedPlanetIds(
    startingAt: number,
    onProgress?: (fractionCompleted: number) => void
  ): Promise<LocationId[]> {
    const nPlanets: number = (await this.makeCall<EthersBN>(this.contract.getNPlanets)).toNumber();

    const planetIds = await aggregateBulkGetter<EthersBN>(
      nPlanets - startingAt,
      1000,
      async (start, end) =>
        await this.makeCall(this.contract.bulkGetPlanetIds, [start + startingAt, end + startingAt]),
      onProgress
    );
    return planetIds.map(locationIdFromEthersBN);
  }

  public async getRevealedCoordsByIdIfExists(
    planetId: LocationId
  ): Promise<RevealedCoords | undefined> {
    const decStrId = locationIdToDecStr(planetId);
    const rawRevealedCoords = await this.makeCall(this.contract.revealedCoords, [decStrId]);
    const ret = decodeRevealedCoords(rawRevealedCoords);
    if (ret.hash === EMPTY_LOCATION_ID) {
      return undefined;
    }
    return ret;
  }

  public async getIsPaused(): Promise<boolean> {
    return this.makeCall(this.contract.paused);
  }

  public async getRevealedPlanetsCoords(
    startingAt: number,
    onProgressIds?: (fractionCompleted: number) => void,
    onProgressCoords?: (fractionCompleted: number) => void
  ): Promise<RevealedCoords[]> {
    const nRevealedPlanets: number = (
      await this.makeCall<EthersBN>(this.contract.getNRevealedPlanets)
    ).toNumber();

    const rawRevealedPlanetIds = await aggregateBulkGetter<EthersBN>(
      nRevealedPlanets - startingAt,
      500,
      async (start, end) =>
        await this.makeCall(this.contract.bulkGetRevealedPlanetIds, [
          start + startingAt,
          end + startingAt,
        ]),
      onProgressIds
    );

    const rawRevealedCoords = await aggregateBulkGetter(
      rawRevealedPlanetIds.length,
      500,
      async (start, end) =>
        await this.makeCall(this.contract.bulkGetRevealedCoordsByIds, [
          rawRevealedPlanetIds.slice(start, end),
        ]),
      onProgressCoords
    );

    return rawRevealedCoords.map(decodeRevealedCoords);
  }

  public async bulkGetPlanets(
    toLoadPlanets: LocationId[],
    onProgressPlanet?: (fractionCompleted: number) => void,
    onProgressMetadata?: (fractionCompleted: number) => void
  ): Promise<Map<LocationId, Planet>> {
    const rawPlanets = await aggregateBulkGetter(
      toLoadPlanets.length,
      200,
      async (start, end) =>
        await this.makeCall(this.contract.bulkGetPlanetsByIds, [
          toLoadPlanets.slice(start, end).map(locationIdToDecStr),
        ]),
      onProgressPlanet
    );

    const rawPlanetsExtendedInfo = await aggregateBulkGetter(
      toLoadPlanets.length,
      200,
      async (start, end) =>
        await this.makeCall(this.contract.bulkGetPlanetsExtendedInfoByIds, [
          toLoadPlanets.slice(start, end).map(locationIdToDecStr),
        ]),
      onProgressMetadata
    );

    const rawPlanetsExtendedInfo2 = await aggregateBulkGetter(
      toLoadPlanets.length,
      200,
      async (start, end) =>
        await this.makeCall(this.contract.bulkGetPlanetsExtendedInfo2ByIds, [
          toLoadPlanets.slice(start, end).map(locationIdToDecStr),
        ]),
      onProgressMetadata
    );

    const planets: Map<LocationId, Planet> = new Map();

    for (let i = 0; i < toLoadPlanets.length; i += 1) {
      if (!!rawPlanets[i] && !!rawPlanetsExtendedInfo[i]) {
        const planet = decodePlanet(
          locationIdToDecStr(toLoadPlanets[i]),
          rawPlanets[i],
          rawPlanetsExtendedInfo[i],
          rawPlanetsExtendedInfo2[i]
        );
        planet.transactions = new TxCollection();
        planets.set(planet.locationId, planet);
      }
    }
    return planets;
  }

  public async getPlanetById(planetId: LocationId): Promise<Planet | undefined> {
    const decStrId = locationIdToDecStr(planetId);
    const rawExtendedInfo = await this.makeCall(this.contract.planetsExtendedInfo, [decStrId]);
    const rawExtendedInfo2 = await this.makeCall(this.contract.planetsExtendedInfo2, [decStrId]);

    if (!rawExtendedInfo[0]) return undefined; // planetExtendedInfo.isInitialized is false
    if (!rawExtendedInfo2[0]) return undefined; // planetExtendedInfo.isInitialized is false
    const rawPlanet = await this.makeCall(this.contract.planets, [decStrId]);
    return decodePlanet(decStrId, rawPlanet, rawExtendedInfo, rawExtendedInfo2);
  }

  public async getArtifactById(artifactId: ArtifactId): Promise<Artifact | undefined> {
    const exists = await this.makeCall<boolean>(this.contract.doesArtifactExist, [
      artifactIdToDecStr(artifactId),
    ]);
    if (!exists) return undefined;
    const rawArtifact = await this.makeCall(this.contract.getArtifactById, [
      artifactIdToDecStr(artifactId),
    ]);

    const artifact = decodeArtifact(rawArtifact);
    artifact.transactions = new TxCollection();
    return artifact;
  }

  public async bulkGetArtifactsOnPlanets(
    locationIds: LocationId[],
    onProgress?: (fractionCompleted: number) => void
  ): Promise<Artifact[][]> {
    const rawArtifacts = await aggregateBulkGetter(
      locationIds.length,
      200,
      async (start, end) =>
        await this.makeCall(this.contract.bulkGetPlanetArtifacts, [
          locationIds.slice(start, end).map(locationIdToDecStr),
        ]),
      onProgress
    );

    return rawArtifacts.map((rawArtifactArray) => {
      return rawArtifactArray.map(decodeArtifact);
    });
  }

  public async bulkGetArtifacts(
    artifactIds: ArtifactId[],
    onProgress?: (fractionCompleted: number) => void
  ): Promise<Artifact[]> {
    const rawArtifacts = await aggregateBulkGetter(
      artifactIds.length,
      200,
      async (start, end) =>
        await this.makeCall(this.contract.bulkGetArtifactsByIds, [
          artifactIds.slice(start, end).map(artifactIdToDecStr),
        ]),
      onProgress
    );

    const ret: Artifact[] = rawArtifacts.map(decodeArtifact);
    ret.forEach((a) => (a.transactions = new TxCollection()));

    return ret;
  }

  public async getPlayerArtifacts(
    playerId?: EthAddress,
    onProgress?: (percent: number) => void
  ): Promise<Artifact[]> {
    if (playerId === undefined) return [];

    const myArtifactIds = (await this.makeCall(this.contract.getPlayerArtifactIds, [playerId])).map(
      artifactIdFromEthersBN
    );
    return this.bulkGetArtifacts(myArtifactIds, onProgress);
  }

  public setDiagnosticUpdater(diagnosticUpdater?: DiagnosticUpdater) {
    this.contractCaller.setDiagnosticUpdater(diagnosticUpdater);
    this.txExecutor?.setDiagnosticUpdater(diagnosticUpdater);
    this.ethConnection.setDiagnosticUpdater(diagnosticUpdater);
  }

  public async submitTransaction<T extends TxIntent>(
    txIntent: T,
    overrides?: providers.TransactionRequest
  ): Promise<Transaction<T>> {
    const queuedTx = await this.txExecutor.queueTransaction(txIntent, overrides);

    this.emit(ContractsAPIEvent.TxQueued, queuedTx);
    // TODO: Why is this setTimeout here? Can it be removed?
    setTimeout(() => this.emitTransactionEvents(queuedTx), 0);

    return queuedTx;
  }

<<<<<<< HEAD
  public setDiagnosticUpdater(diagnosticUpdater?: DiagnosticUpdater) {
    this.contractCaller.setDiagnosticUpdater(diagnosticUpdater);
    this.txExecutor?.setDiagnosticUpdater(diagnosticUpdater);
    this.ethConnection.setDiagnosticUpdater(diagnosticUpdater);
=======
  /**
   * Remove a transaction from the queue.
   */
  public cancelTransaction(tx: Transaction): void {
    this.txExecutor.dequeueTransction(tx);
    this.emit(ContractsAPIEvent.TxCancelled, tx);
  }

  /**
   * Make sure this transaction is the next to be executed.
   */
  public prioritizeTransaction(tx: Transaction): void {
    this.txExecutor.prioritizeTransaction(tx);
    this.emit(ContractsAPIEvent.TxPrioritized, tx);
  }

  /**
   * This is a strange interface between the transaction queue system and the rest of the game. The
   * strange thing about it is that introduces another way by which transactions are pushed into the
   * game - these {@code ContractsAPIEvent} events.
   */
  public emitTransactionEvents(tx: Transaction): void {
    tx.submittedPromise
      .then(() => {
        this.emit(ContractsAPIEvent.TxSubmitted, tx);
      })
      .catch(() => {
        this.emit(ContractsAPIEvent.TxErrored, tx);
      });

    tx.confirmedPromise
      .then(() => {
        this.emit(ContractsAPIEvent.TxConfirmed, tx);
      })
      .catch(() => {
        this.emit(ContractsAPIEvent.TxErrored, tx);
      });
  }

  public getAddress() {
    return this.ethConnection.getAddress();
>>>>>>> 0311cefd
  }
}

export async function makeContractsAPI({
  connection,
  contractAddress,
}: ContractsApiConfig): Promise<ContractsAPI> {
  await connection.loadContract(contractAddress, loadDiamondContract);

  return new ContractsAPI({ connection, contractAddress });
}<|MERGE_RESOLUTION|>--- conflicted
+++ resolved
@@ -41,12 +41,7 @@
   TxIntent,
   VoyageId,
 } from '@darkforest_eth/types';
-<<<<<<< HEAD
-import bigInt from 'big-integer';
-import { BigNumber as EthersBN, ContractFunction, ethers, Event, providers } from 'ethers';
-=======
 import { BigNumber as EthersBN, ContractFunction, Event, providers } from 'ethers';
->>>>>>> 0311cefd
 import { EventEmitter } from 'events';
 import _ from 'lodash';
 import NotificationManager from '../../Frontend/Game/NotificationManager';
@@ -205,21 +200,6 @@
       address: contract.address,
       topics: [
         [
-<<<<<<< HEAD
-          coreContract.filters.ArrivalQueued(null, null, null, null, null).topics,
-          coreContract.filters.ArtifactActivated(null, null, null).topics,
-          coreContract.filters.ArtifactDeactivated(null, null, null).topics,
-          coreContract.filters.ArtifactDeposited(null, null, null).topics,
-          coreContract.filters.ArtifactFound(null, null, null).topics,
-          coreContract.filters.ArtifactWithdrawn(null, null, null).topics,
-          coreContract.filters.LocationRevealed(null, null, null, null).topics,
-          coreContract.filters.PlanetHatBought(null, null, null).topics,
-          coreContract.filters.PlanetProspected(null, null).topics,
-          coreContract.filters.PlanetSilverWithdrawn(null, null, null).topics,
-          coreContract.filters.PlanetTransferred(null, null, null).topics,
-          coreContract.filters.PlanetUpgraded(null, null, null, null).topics,
-          coreContract.filters.PlayerInitialized(null, null).topics,
-=======
           contract.filters.ArrivalQueued(null, null, null, null, null).topics,
           contract.filters.ArtifactActivated(null, null, null).topics,
           contract.filters.ArtifactDeactivated(null, null, null).topics,
@@ -237,7 +217,6 @@
           contract.filters.AdminOwnershipChanged(null, null).topics,
           contract.filters.PauseStateChanged(null).topics,
           contract.filters.LobbyCreated(null, null).topics,
->>>>>>> 0311cefd
         ].map((topicsOrUndefined) => (topicsOrUndefined || [])[0]),
       ] as Array<string | Array<string>>,
     };
@@ -860,12 +839,6 @@
     return queuedTx;
   }
 
-<<<<<<< HEAD
-  public setDiagnosticUpdater(diagnosticUpdater?: DiagnosticUpdater) {
-    this.contractCaller.setDiagnosticUpdater(diagnosticUpdater);
-    this.txExecutor?.setDiagnosticUpdater(diagnosticUpdater);
-    this.ethConnection.setDiagnosticUpdater(diagnosticUpdater);
-=======
   /**
    * Remove a transaction from the queue.
    */
@@ -907,7 +880,6 @@
 
   public getAddress() {
     return this.ethConnection.getAddress();
->>>>>>> 0311cefd
   }
 }
 
