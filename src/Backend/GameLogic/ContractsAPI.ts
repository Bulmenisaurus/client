--- conflicted
+++ resolved
@@ -193,17 +193,10 @@
     }
 
     const gasFeeGwei = EthersBN.from(txRequest.overrides.gasPrice || '1000000000');
-<<<<<<< HEAD
 
     await openConfirmationWindowForTransaction(this.ethConnection, txRequest, address, gasFeeGwei);
   }
 
-=======
-
-    await openConfirmationWindowForTransaction(this.ethConnection, txRequest, address, gasFeeGwei);
-  }
-
->>>>>>> a11dd595
   private async afterTransaction(_txRequest: QueuedTransaction, txDiagnosticInfo: unknown) {
     eventLogger.logEvent(EventType.Transaction, txDiagnosticInfo);
   }
@@ -370,11 +363,7 @@
     );
     scoreContract.on(
       ContractEvent.LocationClaimed,
-<<<<<<< HEAD
-      async (revealerAddr: string, location: EthersBN, _: Event) => {
-=======
       async (revealerAddr: string, _previousClaimer: string, location: EthersBN, _: Event) => {
->>>>>>> a11dd595
         this.emit(ContractsAPIEvent.PlanetUpdate, locationIdFromEthersBN(location));
         this.emit(
           ContractsAPIEvent.PlanetClaimed,
@@ -387,11 +376,7 @@
   }
 
   public removeEventListeners(): void {
-<<<<<<< HEAD
-    const { coreContract, gptCreditContract } = this;
-=======
     const { coreContract, gptCreditContract, scoreContract } = this;
->>>>>>> a11dd595
 
     coreContract.removeAllListeners(ContractEvent.PlayerInitialized);
     coreContract.removeAllListeners(ContractEvent.ArrivalQueued);
@@ -406,10 +391,7 @@
     coreContract.removeAllListeners(ContractEvent.LocationRevealed);
     coreContract.removeAllListeners(ContractEvent.PlanetSilverWithdrawn);
     gptCreditContract.removeAllListeners(ContractEvent.ChangedGPTCreditPrice);
-<<<<<<< HEAD
-=======
     scoreContract.removeAllListeners(ContractEvent.LocationClaimed);
->>>>>>> a11dd595
   }
 
   public getContractAddress(): EthAddress {
@@ -991,13 +973,13 @@
       (start: number, end: number) =>
         this.contractCaller.makeCall(this.scoreContract.bulkGetLastClaimTimestamp, [start, end])
     );
-    const playerLastClaimTimestampMap = lastClaimTimestamps.reduce((acc, pair): Map<
-      string,
-      EthersBN
-    > => {
-      acc.set(pair.player, pair.lastClaimTimestamp);
-      return acc;
-    }, new Map<string, EthersBN>());
+    const playerLastClaimTimestampMap = lastClaimTimestamps.reduce(
+      (acc, pair): Map<string, EthersBN> => {
+        acc.set(pair.player, pair.lastClaimTimestamp);
+        return acc;
+      },
+      new Map<string, EthersBN>()
+    );
 
     const playerMap: Map<EthAddress, Player> = new Map();
     for (const player of players) {
@@ -1012,18 +994,12 @@
     const lastClaimedTimestamp = await this.makeCall(this.scoreContract.getLastClaimTimestamp, [
       playerId,
     ]);
-<<<<<<< HEAD
-=======
     const scoreFromBlockchain = await this.getScoreV3(playerId);
->>>>>>> a11dd595
     if (!rawPlayer.isInitialized) return undefined;
 
     const player = decodePlayer(rawPlayer);
     player.lastClaimTimestamp = lastClaimedTimestamp.toNumber();
-<<<<<<< HEAD
-=======
     player.score = scoreFromBlockchain;
->>>>>>> a11dd595
     return player;
   }
 
@@ -1145,49 +1121,6 @@
 
     return rawRevealedCoords.map(decodeRevealedCoords);
   }
-  public async getClaimedCoordsByIdIfExists(
-    planetId: LocationId
-  ): Promise<ClaimedCoords | undefined> {
-    const decStrId = locationIdToDecStr(planetId);
-    const rawClaimedCoords = await this.makeCall(this.scoreContract.getClaimedCoords, [decStrId]);
-    const ret = decodeClaimedCoords(rawClaimedCoords);
-    if (ret.hash === EMPTY_LOCATION_ID) {
-      return undefined;
-    }
-    return ret;
-  }
-  public async getClaimedPlanetsCoords(
-    startingAt: number,
-    onProgressIds?: (fractionCompleted: number) => void,
-    onProgressCoords?: (fractionCompleted: number) => void
-  ): Promise<ClaimedCoords[]> {
-    const nRevealedPlanets: number = (
-      await this.makeCall<EthersBN>(this.scoreContract.getNClaimedPlanets)
-    ).toNumber();
-
-    const rawRevealedPlanetIds = await aggregateBulkGetter<EthersBN>(
-      nRevealedPlanets - startingAt,
-      500,
-      async (start, end) =>
-        await this.makeCall(this.scoreContract.bulkGetClaimedPlanetIds, [
-          start + startingAt,
-          end + startingAt,
-        ]),
-      onProgressIds
-    );
-
-    const rawClaimedCoords = await aggregateBulkGetter(
-      rawRevealedPlanetIds.length,
-      500,
-      async (start, end) =>
-        await this.makeCall(this.scoreContract.bulkGetClaimedCoordsByIds, [
-          rawRevealedPlanetIds.slice(start, end),
-        ]),
-      onProgressCoords
-    );
-
-    return rawClaimedCoords.map(decodeClaimedCoords);
-  }
 
   public async getClaimedCoordsByIdIfExists(
     planetId: LocationId
