--- conflicted
+++ resolved
@@ -84,11 +84,6 @@
 
     const contractConstants = contractsAPI.getConstants();
     const worldRadius = contractsAPI.getWorldRadius();
-<<<<<<< HEAD
-    const gptCreditPriceEther = contractsAPI.getGPTCreditPriceEther();
-    const myGPTCredits = contractsAPI.getGPTCreditBalance(contractsAPI.getAccount());
-=======
->>>>>>> 0311cefd
 
     const players = contractsAPI.getPlayers(playersLoadingBar);
 
