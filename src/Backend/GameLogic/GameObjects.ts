--- conflicted
+++ resolved
@@ -48,10 +48,7 @@
   isUnconfirmedActivateArtifact,
   isUnconfirmedBuyGPTCredits,
   isUnconfirmedBuyHat,
-<<<<<<< HEAD
-=======
   isUnconfirmedClaim,
->>>>>>> a11dd595
   isUnconfirmedDeactivateArtifact,
   isUnconfirmedDepositArtifact,
   isUnconfirmedFindArtifact,
@@ -1087,7 +1084,6 @@
     this.claimedLocations.set(claimedLocation.hash, claimedLocation);
   }
 
-<<<<<<< HEAD
   /**
    * Gets all the planets with the given ids, giltering out the ones that we don't have.
    */
@@ -1098,18 +1094,6 @@
   }
 
   /**
-=======
-  /**
-   * Gets all the planets with the given ids, giltering out the ones that we don't have.
-   */
-  public getPlanetsWithIds(locationIds: LocationId[], updateIfStale = true): Planet[] {
-    return locationIds
-      .map((id) => this.getPlanetWithId(id, updateIfStale))
-      .filter((p) => p !== undefined) as Planet[];
-  }
-
-  /**
->>>>>>> a11dd595
    * Gets all the planets that are within {@code radius} world units from the given coordinate. Fast
    * because it uses {@link LayeredMap}.
    */
