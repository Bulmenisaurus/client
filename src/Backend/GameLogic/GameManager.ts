import {
  BLOCK_EXPLORER_URL,
  MIN_PLANET_LEVEL,
  PLANET_CLAIM_MIN_LEVEL,
} from '@darkforest_eth/constants';
import { monomitter, Monomitter, Subscription } from '@darkforest_eth/events';
import { fakeHash, mimcHash, perlin } from '@darkforest_eth/hashing';
import {
  createContract,
  EthConnection,
  ThrottledConcurrentQueue,
  verifySignature,
  weiToEth,
} from '@darkforest_eth/network';
import { locationIdFromBigInt, locationIdToDecStr } from '@darkforest_eth/serde';
import {
  Artifact,
  ArtifactId,
  ArtifactRarity,
  ArtifactType,
  ClaimedCoords,
  ClaimedLocation,
  ContractMethodName,
  Conversation,
  Diagnostics,
  EthAddress,
  LocatablePlanet,
  LocationId,
  Planet,
  PlanetLevel,
  PlanetMessageType,
  PlanetType,
  Player,
  QueuedArrival,
  RevealedCoords,
  RevealedLocation,
  SignedMessage,
  SpaceType,
  SubmittedTx,
  TxIntent,
  UnconfirmedActivateArtifact,
  UnconfirmedBuyGPTCredits,
  UnconfirmedClaim,
  UnconfirmedDeactivateArtifact,
  UnconfirmedDepositArtifact,
  UnconfirmedFindArtifact,
  UnconfirmedInit,
  UnconfirmedMove,
  UnconfirmedPlanetTransfer,
  UnconfirmedProspectPlanet,
  UnconfirmedReveal,
  UnconfirmedUpgrade,
  UnconfirmedWithdrawArtifact,
  UnconfirmedWithdrawSilver,
  Upgrade,
  VoyageId,
  WorldCoords,
  WorldLocation,
} from '@darkforest_eth/types';
import { BigInteger } from 'big-integer';
import delay from 'delay';
import { BigNumber, Contract, ContractInterface } from 'ethers';
import { EventEmitter } from 'events';
import stringify from 'json-stable-stringify';
import NotificationManager from '../../Frontend/Game/NotificationManager';
import { MIN_CHUNK_SIZE } from '../../Frontend/Utils/constants';
import { Diff, generateDiffEmitter, getDisposableEmitter } from '../../Frontend/Utils/EmitterUtils';
import {
  getBooleanSetting,
  getNumberSetting,
  pollSetting,
  setBooleanSetting,
  setSetting,
  Setting,
  settingChanged$,
} from '../../Frontend/Utils/SettingsHooks';
import { TerminalTextStyle } from '../../Frontend/Utils/TerminalTypes';
import UIEmitter from '../../Frontend/Utils/UIEmitter';
import { TerminalHandle } from '../../Frontend/Views/Terminal';
import {
  ContractConstants,
  ContractsAPIEvent,
  UpgradeArgs,
} from '../../_types/darkforest/api/ContractsAPITypes';
import { AddressTwitterMap } from '../../_types/darkforest/api/UtilityServerAPITypes';
import {
  Chunk,
  ClaimCountdownInfo,
  HashConfig,
  isLocatable,
  Rectangle,
  RevealCountdownInfo,
  Wormhole,
} from '../../_types/global/GlobalTypes';
import MinerManager, { HomePlanetMinerChunkStore, MinerManagerEvent } from '../Miner/MinerManager';
import { MiningPattern, SpiralPattern, SwissCheesePattern } from '../Miner/MiningPatterns';
import { getConversation, startConversation, stepConversation } from '../Network/ConversationAPI';
import { eventLogger, EventType } from '../Network/EventLogger';
import { loadLeaderboard } from '../Network/LeaderboardApi';
import { addMessage, deleteMessages, getMessagesOnPlanets } from '../Network/MessageAPI';
import {
  disconnectTwitter,
  getAllTwitters,
  verifyTwitterHandle,
} from '../Network/UtilityServerAPI';
import { SerializedPlugin } from '../Plugins/SerializedPlugin';
import { ProcgenUtils } from '../Procedural/ProcgenUtils';
import PersistentChunkStore from '../Storage/PersistentChunkStore';
import { easeInAnimation, emojiEaseOutAnimation } from '../Utils/Animation';
import SnarkArgsHelper from '../Utils/SnarkArgsHelper';
import {
  isUnconfirmedActivateArtifact,
  isUnconfirmedBuyGPTCredits,
  isUnconfirmedBuyHat,
  isUnconfirmedClaim,
  isUnconfirmedDeactivateArtifact,
  isUnconfirmedDepositArtifact,
  isUnconfirmedFindArtifact,
  isUnconfirmedInit,
  isUnconfirmedMove,
  isUnconfirmedProspectPlanet,
  isUnconfirmedReveal,
  isUnconfirmedUpgrade,
  isUnconfirmedWithdrawArtifact,
  isUnconfirmedWithdrawSilver,
} from '../Utils/TypeAssertions';
import { getRandomActionId, hexifyBigIntNestedArray } from '../Utils/Utils';
import { getEmojiMessage, getRange } from './ArrivalUtils';
import { isActivated } from './ArtifactUtils';
import { ContractsAPI, makeContractsAPI } from './ContractsAPI';
import { GameObjects } from './GameObjects';
import { InitialGameStateDownloader } from './InitialGameStateDownloader';
import { Radii } from './ViewportEntities';

export enum GameManagerEvent {
  PlanetUpdate = 'PlanetUpdate',
  DiscoveredNewChunk = 'DiscoveredNewChunk',
  InitializedPlayer = 'InitializedPlayer',
  InitializedPlayerError = 'InitializedPlayerError',
  ArtifactUpdate = 'ArtifactUpdate',
  Moved = 'Moved',
}

class GameManager extends EventEmitter {
  /**
   * This variable contains the internal state of objects that live in the game world.
   */
  private readonly entityStore: GameObjects;

  /**
   * Kind of hacky, but we store a reference to the terminal that the player sees when the initially
   * load into the game. This is the same exact terminal that appears inside the collapsable right
   * bar of the game.
   */
  private readonly terminal: React.MutableRefObject<TerminalHandle | undefined>;

  /**
   * The ethereum address of the player who is currently logged in. We support 'no account',
   * represented by `undefined` in the case when you want to simply load the game state from the
   * contract and view it without be able to make any moves.
   */
  private readonly account: EthAddress | undefined;

  /**
   * Map from ethereum addresses to player objects. This isn't stored in {@link GameObjects},
   * because it's not techincally an entity that exists in the world. A player just controls planets
   * and artifacts that do exist in the world.
   *
   * @todo move this into a new `Players` class.
   */
  private readonly players: Map<string, Player>;

  /**
   * Allows us to make contract calls, and execute transactions. Be careful about how you use this
   * guy. You don't want to cause your client to send an excessive amount of traffic to whatever
   * node you're connected to.
   *
   * Interacting with the blockchain isn't free, and we need to be mindful about about the way our
   * application interacts with the blockchain. The current rate limiting strategy consists of three
   * points:
   *
   * - data that needs to be fetched often should be fetched in bulk.
   * - rate limit smart contract calls (reads from the blockchain), implemented by
   *   {@link ContractCaller} and transactions (writes to the blockchain on behalf of the player),
   *   implemented by {@link TxExecutor} via two separately tuned {@link ThrottledConcurrentQueue}s.
   */
  private readonly contractsAPI: ContractsAPI;

  /**
   * An object that syncs any newly added or deleted chunks to the player's IndexedDB.
   *
   * @todo it also persists other game data to IndexedDB. This class needs to be renamed `GameSaver`
   * or something like that.
   */
  private readonly persistentChunkStore: PersistentChunkStore;

  /**
   * Responsible for generating snark proofs.
   */
  private readonly snarkHelper: SnarkArgsHelper;

  /**
   * In debug builds of the game, we can connect to a set of contracts deployed to a local
   * blockchain, which are tweaked to not verify planet hashes, meaning we can use a faster hash
   * function with similar properties to mimc. This allows us to mine the map faster in debug mode.
   *
   * @todo move this into a separate `GameConfiguration` class.
   */
  private readonly useMockHash: boolean;

  /**
   * Game parameters set by the contract. Stuff like perlin keys, which are important for mining the
   * correct universe, or the time multiplier, which allows us to tune how quickly voyages go.
   *
   * @todo move this into a separate `GameConfiguration` class.
   */
  private readonly contractConstants: ContractConstants;

  /**
   * @todo change this to the correct timestamp each round.
   */
  private readonly endTimeSeconds: number = 1643587533; // jan 2022

  /**
   * An interface to the blockchain that is a little bit lower-level than {@link ContractsAPI}. It
   * allows us to do basic operations such as wait for a transaction to complete, check the player's
   * address and balance, etc.
   */
  private readonly ethConnection: EthConnection;

  /**
   * Each round we change the hash configuration of the game. The hash configuration is download
   * from the blockchain, and essentially acts as a salt, permuting the universe into a unique
   * configuration for each new round.
   *
   * @todo deduplicate this and `useMockHash` somehow.
   */
  private readonly hashConfig: HashConfig;

  /**
   * The aforementioned hash function. In debug mode where `DISABLE_ZK_CHECKS` is on, we use a
   * faster hash function. Othewise, in production mode, use MiMC hash (https://byt3bit.github.io/primesym/).
   */
  private readonly planetHashMimc: (...inputs: number[]) => BigInteger;

  /**
   * Whenever we refresh the players twitter accounts or scores, we publish an event here.
   */
  public readonly playersUpdated$: Monomitter<void>;

  /**
   * Handle to an interval that periodically uploads diagnostic information from this client.
   */
  private diagnosticsInterval: ReturnType<typeof setInterval>;

  /**
   * Handle to an interval that periodically refreshes some information about the player from the
   * blockchain.
   *
   * @todo move this into a new `PlayerState` class.
   */
  private playerInterval: ReturnType<typeof setInterval>;

  /**
   * Handle to an interval that periodically refreshes the scoreboard from our webserver.
   */
  private scoreboardInterval: ReturnType<typeof setInterval>;

  /**
   * Manages the process of mining new space territory.
   */
  private minerManager?: MinerManager;

  /**
   * Continuously updated value representing the total hashes per second that the game is currently
   * mining the universe at.
   *
   * @todo keep this in {@link MinerManager}
   */
  private hashRate: number;

  /**
   * The spawn location of the current player.
   *
   * @todo, make this smarter somehow. It's really annoying to have to import world coordinates, and
   * get them wrong or something. Maybe we need to mark a planet, once it's been initialized
   * contract-side, as the homeworld of the user who initialized on it. That way, when you import a
   * new account into the game, and you import map data that contains your home planet, the client
   * would be able to automatically detect which planet is the player's home planet.
   *
   * @todo move this into a new `PlayerState` class.
   */
  private homeLocation: WorldLocation | undefined;

  /**
   * Sometimes the universe gets bigger... Sometimes it doesn't.
   *
   * @todo move this into a new `GameConfiguration` class.
   */
  private worldRadius: number;

  /**
   * Price of a single gpt credit, which buys you a single interaction with the GPT-powered AI
   * Artifact Chat Bots.
   *
   * @todo move this into a new `GameConfiguration` class.
   */
  private gptCreditPriceEther: number;

  /**
   * Whenever the price of single GPT credit changes, we emit that event here.
   */
  private gptCreditPriceEtherEmitter$: Monomitter<number>;

  /**
   * The total amount of GPT credits that belong to the current player.
   *
   * @todo move this into a new `PlayerState` class.
   */
  private myGPTCredits: number;

  /**
   * Whenever the amount of the GPT credits that this player owns changes, we publish an event here.
   *
   * @todo move this into a new `PlayerState` class.
   */
  private myGPTCredits$: Monomitter<number>;

  /**
   * Diagnostic information about the game.
   */
  private diagnostics: Diagnostics;

  /**
   * Subscription to act on setting changes
   */
  private settingsSubscription: Subscription | undefined;

  public get planetRarity(): number {
    return this.contractConstants.PLANET_RARITY;
  }

  private constructor(
    terminal: React.MutableRefObject<TerminalHandle | undefined>,
    account: EthAddress | undefined,
    players: Map<string, Player>,
    touchedPlanets: Map<LocationId, Planet>,
    allTouchedPlanetIds: Set<LocationId>,
    revealedCoords: Map<LocationId, RevealedCoords>,
    claimedCoords: Map<LocationId, ClaimedCoords>,
    worldRadius: number,
    unprocessedArrivals: Map<VoyageId, QueuedArrival>,
    unprocessedPlanetArrivalIds: Map<LocationId, VoyageId[]>,
    contractsAPI: ContractsAPI,
    contractConstants: ContractConstants,
    persistentChunkStore: PersistentChunkStore,
    snarkHelper: SnarkArgsHelper,
    homeLocation: WorldLocation | undefined,
    useMockHash: boolean,
    artifacts: Map<ArtifactId, Artifact>,
    ethConnection: EthConnection,
    gptCreditPriceEther: number,
    myGPTCredits: number
  ) {
    super();

    this.diagnostics = {
      rpcUrl: 'unknown',
      totalPlanets: 0,
      visiblePlanets: 0,
      visibleChunks: 0,
      fps: 0,
      chunkUpdates: 0,
      callsInQueue: 0,
      totalCalls: 0,
      totalTransactions: 0,
      transactionsInQueue: 0,
      totalChunks: 0,
      width: 0,
      height: 0,
    };

    this.terminal = terminal;
    this.account = account;
    this.players = players;
    this.worldRadius = worldRadius;
    this.gptCreditPriceEther = gptCreditPriceEther;
    this.myGPTCredits$ = monomitter(true);
    this.gptCreditPriceEtherEmitter$ = monomitter(true);
    this.myGPTCredits = myGPTCredits;
    this.myGPTCredits$.publish(myGPTCredits);
    this.playersUpdated$ = monomitter();
    this.gptCreditPriceEtherEmitter$.publish(gptCreditPriceEther);

    this.hashConfig = {
      planetHashKey: contractConstants.PLANETHASH_KEY,
      spaceTypeKey: contractConstants.SPACETYPE_KEY,
      biomebaseKey: contractConstants.BIOMEBASE_KEY,
      perlinLengthScale: contractConstants.PERLIN_LENGTH_SCALE,
      perlinMirrorX: contractConstants.PERLIN_MIRROR_X,
      perlinMirrorY: contractConstants.PERLIN_MIRROR_Y,
    };
    this.planetHashMimc = useMockHash ? fakeHash : mimcHash(this.hashConfig.planetHashKey);

    this.contractConstants = contractConstants;
    this.homeLocation = homeLocation;

    const revealedLocations = new Map<LocationId, RevealedLocation>();
    for (const [locationId, coords] of revealedCoords) {
      const planet = touchedPlanets.get(locationId);
      if (planet) {
        const location: WorldLocation = {
          hash: locationId,
          coords,
          perlin: planet.perlin,
          biomebase: this.biomebasePerlin(coords, true),
        };
        revealedLocations.set(locationId, { ...location, revealer: coords.revealer });
      }
    }

    const claimedLocations = new Map<LocationId, ClaimedLocation>();

    for (const [locationId, coords] of claimedCoords) {
      const planet = touchedPlanets.get(locationId);

      if (planet) {
        const location: WorldLocation = {
          hash: locationId,
          coords,
          perlin: planet.perlin,
          biomebase: this.biomebasePerlin(coords, true),
        };

        const revealedLocation = { ...location, revealer: coords.revealer };

        revealedLocations.set(locationId, revealedLocation);
        claimedLocations.set(locationId, revealedLocation);
      }
    }

    this.entityStore = new GameObjects(
      account,
      touchedPlanets,
      allTouchedPlanetIds,
      revealedLocations,
      claimedLocations,
      artifacts,
      persistentChunkStore.allChunks(),
      unprocessedArrivals,
      unprocessedPlanetArrivalIds,
      contractConstants,
      worldRadius
    );

    this.contractsAPI = contractsAPI;
    this.persistentChunkStore = persistentChunkStore;
    this.snarkHelper = snarkHelper;
    this.useMockHash = useMockHash;

    this.ethConnection = ethConnection;

    this.diagnosticsInterval = setInterval(this.uploadDiagnostics.bind(this), 10_000);
    this.scoreboardInterval = setInterval(this.refreshScoreboard.bind(this), 10_000);

    this.playerInterval = setInterval(() => {
      if (this.account) {
        this.hardRefreshPlayer(this.account);
      }
    }, 5000);

    this.hashRate = 0;

    this.settingsSubscription = settingChanged$.subscribe((setting: Setting) => {
      if (setting === Setting.MiningCores) {
        if (this.minerManager) {
          const cores = getNumberSetting(this.account, Setting.MiningCores);
          this.minerManager.setCores(cores);
        }
      }
    });

    this.refreshScoreboard();
  }

  private async uploadDiagnostics() {
    eventLogger.logEvent(EventType.Diagnostics, this.diagnostics);
  }

  private async refreshScoreboard() {
    try {
      const leaderboard = await loadLeaderboard();
<<<<<<< HEAD
      for (const entry of leaderboard.entries) {
        const player = this.players.get(entry.ethAddress);
        if (player) {
          player.score = entry.score;
=======

      for (const entry of leaderboard.entries) {
        const player = this.players.get(entry.ethAddress);
        if (player) {
          // current player's score is updated via `this.playerInterval`
          if (player.address !== this.account) {
            player.score = entry.score;
          }
>>>>>>> a11dd595
        }
      }

      this.playersUpdated$.publish();
    } catch (e) {
      // @todo - what do we do if we can't connect to the webserver? in general this should be a
<<<<<<< HEAD
      // state of affairs because arenas is a thing.
=======
      // valid state of affairs because arenas is a thing.
>>>>>>> a11dd595
    }
  }

  public getEthConnection() {
    return this.ethConnection;
  }

  public destroy(): void {
    // removes singletons of ContractsAPI, LocalStorageManager, MinerManager
    if (this.minerManager) {
      this.minerManager.removeAllListeners(MinerManagerEvent.DiscoveredNewChunk);
      this.minerManager.destroy();
    }
    this.contractsAPI.destroy();
    this.persistentChunkStore.destroy();
    clearInterval(this.playerInterval);
    clearInterval(this.diagnosticsInterval);
<<<<<<< HEAD
=======
    clearInterval(this.scoreboardInterval);
>>>>>>> a11dd595
    this.settingsSubscription?.unsubscribe();
  }

  static async create(
    ethConnection: EthConnection,
    terminal: React.MutableRefObject<TerminalHandle | undefined>
  ): Promise<GameManager> {
    if (!terminal.current) {
      throw new Error('you must pass in a handle to a terminal');
    }

    const account = ethConnection.getAddress();

    if (!account) {
      throw new Error('no account on eth connection');
    }

    const gameStateDownloader = new InitialGameStateDownloader(terminal.current);
    const contractsAPI = await makeContractsAPI(ethConnection);

    terminal.current?.println('Loading game data from disk...');

    const persistentChunkStore = await PersistentChunkStore.create(account);

    terminal.current?.println('Downloading data from Ethereum blockchain...');
    terminal.current?.println('(the contract is very big. this may take a while)');
    terminal.current?.newline();

    const initialState = await gameStateDownloader.download(contractsAPI, persistentChunkStore);
    const possibleHomes = await persistentChunkStore.getHomeLocations();

    terminal.current?.println('');
    terminal.current?.println('Building Index...');

    await persistentChunkStore.saveTouchedPlanetIds(initialState.allTouchedPlanetIds);
    await persistentChunkStore.saveRevealedCoords(initialState.allRevealedCoords);
    await persistentChunkStore.saveClaimedCoords(initialState.allClaimedCoords);

    const knownArtifacts: Map<ArtifactId, Artifact> = new Map();

    for (let i = 0; i < initialState.loadedPlanets.length; i++) {
      const planet = initialState.touchedAndLocatedPlanets.get(initialState.loadedPlanets[i]);

      if (!planet) {
        continue;
      }

      planet.heldArtifactIds = initialState.heldArtifacts[i].map((a) => a.id);

      for (const heldArtifact of initialState.heldArtifacts[i]) {
        knownArtifacts.set(heldArtifact.id, heldArtifact);
      }
    }

    for (const myArtifact of initialState.myArtifacts) {
      knownArtifacts.set(myArtifact.id, myArtifact);
    }

    for (const artifact of initialState.artifactsOnVoyages) {
      knownArtifacts.set(artifact.id, artifact);
    }

    // figure out what's my home planet
    let homeLocation: WorldLocation | undefined = undefined;
    for (const loc of possibleHomes) {
      if (initialState.allTouchedPlanetIds.includes(loc.hash)) {
        homeLocation = loc;
        await persistentChunkStore.confirmHomeLocation(loc);
        break;
      }
    }

    const hashConfig: HashConfig = {
      planetHashKey: initialState.contractConstants.PLANETHASH_KEY,
      spaceTypeKey: initialState.contractConstants.SPACETYPE_KEY,
      biomebaseKey: initialState.contractConstants.BIOMEBASE_KEY,
      perlinLengthScale: initialState.contractConstants.PERLIN_LENGTH_SCALE,
      perlinMirrorX: initialState.contractConstants.PERLIN_MIRROR_X,
      perlinMirrorY: initialState.contractConstants.PERLIN_MIRROR_Y,
    };

    const useMockHash = initialState.contractConstants.DISABLE_ZK_CHECKS;
    const snarkHelper = SnarkArgsHelper.create(hashConfig, terminal, useMockHash);

    const gameManager = new GameManager(
      terminal,
      account,
      initialState.players,
      initialState.touchedAndLocatedPlanets,
      new Set(Array.from(initialState.allTouchedPlanetIds)),
      initialState.revealedCoordsMap,
      initialState.claimedCoordsMap,
      initialState.worldRadius,
      initialState.arrivals,
      initialState.planetVoyageIdMap,
      contractsAPI,
      initialState.contractConstants,
      persistentChunkStore,
      snarkHelper,
      homeLocation,
      useMockHash,
      knownArtifacts,
      ethConnection,
      initialState.gptCreditPriceEther,
      initialState.myGPTCredits
    );

    gameManager.setPlayerTwitters(initialState.twitters);

    pollSetting(gameManager.getAccount(), Setting.AutoApproveNonPurchaseTransactions);

    persistentChunkStore.setDiagnosticUpdater(gameManager);
    contractsAPI.setDiagnosticUpdater(gameManager);

    // important that this happens AFTER we load the game state from the blockchain. Otherwise our
    // 'loading game state' contract calls will be competing with events from the blockchain that
    // are happening now, which makes no sense.
    contractsAPI.setupEventListeners();

    // get twitter handles
    gameManager.refreshTwitters();

    // set up listeners: whenever ContractsAPI reports some game state update, do some logic
    gameManager.contractsAPI
      .on(ContractsAPIEvent.ArtifactUpdate, async (artifactId: ArtifactId) => {
        await gameManager.hardRefreshArtifact(artifactId);
        gameManager.emit(GameManagerEvent.ArtifactUpdate, artifactId);
      })
      .on(
        ContractsAPIEvent.PlanetTransferred,
        async (planetId: LocationId, newOwner: EthAddress) => {
          await gameManager.hardRefreshPlanet(planetId);
          const planetAfter = gameManager.getPlanetWithId(planetId);

          if (planetAfter && newOwner === gameManager.account) {
            NotificationManager.getInstance().receivedPlanet(planetAfter);
          }
        }
      )
      .on(ContractsAPIEvent.PlayerUpdate, async (playerId: EthAddress) => {
        await gameManager.hardRefreshPlayer(playerId);
      })
      .on(ContractsAPIEvent.PlanetUpdate, async (planetId: LocationId) => {
        // don't reload planets that you don't have in your map. once a planet
        // is in your map it will be loaded from the contract.
        const localPlanet = gameManager.entityStore.getPlanetWithId(planetId);
        if (localPlanet && isLocatable(localPlanet)) {
          await gameManager.hardRefreshPlanet(planetId);
          gameManager.emit(GameManagerEvent.PlanetUpdate);
        }
      })
      .on(
        ContractsAPIEvent.ArrivalQueued,
        async (_arrivalId: VoyageId, fromId: LocationId, toId: LocationId) => {
          // only reload planets if the toPlanet is in the map
          const localToPlanet = gameManager.entityStore.getPlanetWithId(toId);
          if (localToPlanet && isLocatable(localToPlanet)) {
            await gameManager.bulkHardRefreshPlanets([fromId, toId]);
            gameManager.emit(GameManagerEvent.PlanetUpdate);
          }
        }
      )
      .on(ContractsAPIEvent.PlanetClaimed, async (planetId: LocationId, _address: EthAddress) => {
        await gameManager.hardRefreshPlanet(planetId);
        gameManager.emit(GameManagerEvent.PlanetUpdate);
      })
      .on(
        ContractsAPIEvent.LocationRevealed,
        async (planetId: LocationId, _revealer: EthAddress) => {
          // TODO: hook notifs or emit event to UI if you want
          await gameManager.hardRefreshPlanet(planetId);
          gameManager.emit(GameManagerEvent.PlanetUpdate);
        }
      )
      .on(ContractsAPIEvent.ChangedGPTCreditPrice, async (newPriceInEther: number) => {
        gameManager.gptCreditPriceEther = newPriceInEther;
        gameManager.gptCreditPriceEtherEmitter$.publish(newPriceInEther);
      })
      .on(ContractsAPIEvent.TxSubmitted, (unconfirmedTx: SubmittedTx) => {
        gameManager.persistentChunkStore.onEthTxSubmit(unconfirmedTx);
        gameManager.onTxSubmit(unconfirmedTx);
      })
      .on(ContractsAPIEvent.TxConfirmed, async (unconfirmedTx: SubmittedTx) => {
        gameManager.persistentChunkStore.onEthTxComplete(unconfirmedTx.txHash);
        if (isUnconfirmedReveal(unconfirmedTx)) {
          await gameManager.hardRefreshPlanet(unconfirmedTx.locationId);
        } else if (isUnconfirmedInit(unconfirmedTx)) {
          terminal.current?.println('Loading Home Planet from Blockchain...');
          const retries = 5;
          for (let i = 0; i < retries; i++) {
            const planet = await gameManager.contractsAPI.getPlanetById(unconfirmedTx.locationId);
            if (planet) {
              break;
            } else if (i === retries - 1) {
              console.error("couldn't load player's home planet");
            } else {
              await delay(2000);
            }
          }
          await gameManager.hardRefreshPlanet(unconfirmedTx.locationId);
          gameManager.emit(GameManagerEvent.InitializedPlayer);
          // mining manager should be initialized already via joinGame, but just in case...
          gameManager.initMiningManager(unconfirmedTx.location.coords, 4);
        } else if (isUnconfirmedMove(unconfirmedTx)) {
          const promises = [
            gameManager.bulkHardRefreshPlanets([unconfirmedTx.from, unconfirmedTx.to]),
          ];
          if (unconfirmedTx.artifact) {
            promises.push(gameManager.hardRefreshArtifact(unconfirmedTx.artifact));
          }
          await Promise.all(promises);
        } else if (isUnconfirmedUpgrade(unconfirmedTx)) {
          await gameManager.hardRefreshPlanet(unconfirmedTx.locationId);
        } else if (isUnconfirmedBuyHat(unconfirmedTx)) {
          await gameManager.hardRefreshPlanet(unconfirmedTx.locationId);
        } else if (isUnconfirmedInit(unconfirmedTx)) {
          await gameManager.hardRefreshPlanet(unconfirmedTx.locationId);
        } else if (isUnconfirmedFindArtifact(unconfirmedTx)) {
          await gameManager.hardRefreshPlanet(unconfirmedTx.planetId);
        } else if (isUnconfirmedDepositArtifact(unconfirmedTx)) {
          await Promise.all([
            gameManager.hardRefreshPlanet(unconfirmedTx.locationId),
            gameManager.hardRefreshArtifact(unconfirmedTx.artifactId),
          ]);
        } else if (isUnconfirmedWithdrawArtifact(unconfirmedTx)) {
          await Promise.all([
            await gameManager.hardRefreshPlanet(unconfirmedTx.locationId),
            await gameManager.hardRefreshArtifact(unconfirmedTx.artifactId),
          ]);
        } else if (isUnconfirmedProspectPlanet(unconfirmedTx)) {
          await gameManager.softRefreshPlanet(unconfirmedTx.planetId);
        } else if (isUnconfirmedActivateArtifact(unconfirmedTx)) {
          await Promise.all([
            gameManager.hardRefreshPlanet(unconfirmedTx.locationId),
            gameManager.hardRefreshArtifact(unconfirmedTx.artifactId),
          ]);
        } else if (isUnconfirmedDeactivateArtifact(unconfirmedTx)) {
          await Promise.all([
            gameManager.hardRefreshPlanet(unconfirmedTx.locationId),
            gameManager.hardRefreshArtifact(unconfirmedTx.artifactId),
          ]);
        } else if (isUnconfirmedWithdrawSilver(unconfirmedTx)) {
          await gameManager.softRefreshPlanet(unconfirmedTx.locationId);
        } else if (isUnconfirmedBuyGPTCredits(unconfirmedTx)) {
          await gameManager.refreshMyGPTCredits();
        } else if (isUnconfirmedClaim(unconfirmedTx)) {
          gameManager.entityStore.updatePlanet(
            unconfirmedTx.locationId,
            (p) => (p.claimer = gameManager.getAccount())
          );
        }

        gameManager.entityStore.clearUnconfirmedTxIntent(unconfirmedTx);
        gameManager.onTxConfirmed(unconfirmedTx);
      })
      .on(ContractsAPIEvent.TxReverted, async (unconfirmedTx: SubmittedTx) => {
        gameManager.entityStore.clearUnconfirmedTxIntent(unconfirmedTx);
        gameManager.persistentChunkStore.onEthTxComplete(unconfirmedTx.txHash);
        gameManager.onTxReverted(unconfirmedTx);
      })
      .on(ContractsAPIEvent.RadiusUpdated, async () => {
        const newRadius = await gameManager.contractsAPI.getWorldRadius();
        gameManager.setRadius(newRadius);
      });

    const unconfirmedTxs = await persistentChunkStore.getUnconfirmedSubmittedEthTxs();
    const confirmationQueue = new ThrottledConcurrentQueue(10, 1000, 1);

    for (const unconfirmedTx of unconfirmedTxs) {
      // recommits the tx to storage but whatever
      gameManager.contractsAPI.waitFor(
        unconfirmedTx,
        confirmationQueue.add(() => ethConnection.waitForTransaction(unconfirmedTx.txHash))
      );
    }

    // we only want to initialize the mining manager if the player has already joined the game
    // if they haven't, we'll do this once the player has joined the game
    if (!!homeLocation && initialState.players.has(account as string)) {
      gameManager.initMiningManager(homeLocation.coords);
    }

    return gameManager;
  }

  private async hardRefreshPlayer(address: EthAddress): Promise<void> {
<<<<<<< HEAD
    const player = await this.contractsAPI.getPlayerById(address);

    if (!player) {
      return;
    }

    const existingPlayerTwitter = this.players.get(address)?.twitter;
    const existingPlayerScore = this.players.get(address)?.score;

    if (existingPlayerTwitter) {
      player.twitter = existingPlayerTwitter;
      player.score = existingPlayerScore;
    }

    this.players.set(address, player);
=======
    const playerFromBlockchain = await this.contractsAPI.getPlayerById(address);
    if (!playerFromBlockchain) return;

    const localPlayer = this.getPlayer(address);

    if (localPlayer?.twitter) {
      playerFromBlockchain.twitter = localPlayer.twitter;
    }

    this.players.set(address, playerFromBlockchain);
    this.playersUpdated$.publish();
>>>>>>> a11dd595
  }

  // Dirty hack for only refreshing properties on a planet and nothing else
  private async softRefreshPlanet(planetId: LocationId): Promise<void> {
    const planet = await this.contractsAPI.getPlanetById(planetId);
    if (!planet) return;
    this.entityStore.replacePlanetFromContractData(planet);
  }

  private async hardRefreshPlanet(planetId: LocationId): Promise<void> {
    const planet = await this.contractsAPI.getPlanetById(planetId);
    if (!planet) return;
    const arrivals = await this.contractsAPI.getArrivalsForPlanet(planetId);
    const artifactsOnPlanets = await this.contractsAPI.bulkGetArtifactsOnPlanets([planetId]);
    const artifactsOnPlanet = artifactsOnPlanets[0];

    const revealedCoords = await this.contractsAPI.getRevealedCoordsByIdIfExists(planetId);
    const claimedCoords = await this.contractsAPI.getClaimedCoordsByIdIfExists(planetId);

    let revealedLocation: RevealedLocation | undefined;

    if (claimedCoords) {
      revealedLocation = {
        ...this.locationFromCoords(claimedCoords),
        revealer: claimedCoords.revealer,
      };
      this.getGameObjects().setClaimedLocation(revealedLocation);
    } else if (revealedCoords) {
      revealedLocation = {
        ...this.locationFromCoords(revealedCoords),
        revealer: revealedCoords.revealer,
      };
    }

    this.entityStore.replacePlanetFromContractData(
      planet,
      arrivals,
      artifactsOnPlanet.map((a) => a.id),
      revealedLocation,
      claimedCoords?.revealer
    );

    // it's important that we reload the artifacts that are on the planet after the move
    // completes because this move could have been a photoid canon move. one of the side
    // effects of this type of move is that the active photoid canon deactivates upon a move
    // meaning we need to reload its data from the blockchain.
    artifactsOnPlanet.forEach((a) => this.entityStore.replaceArtifactFromContractData(a));
  }

  private async bulkHardRefreshPlanets(planetIds: LocationId[]): Promise<void> {
    const planetVoyageMap: Map<LocationId, QueuedArrival[]> = new Map();

    const allVoyages = await this.contractsAPI.getAllArrivals(planetIds);
    const planetsToUpdateMap = await this.contractsAPI.bulkGetPlanets(planetIds);
    const artifactsOnPlanets = await this.contractsAPI.bulkGetArtifactsOnPlanets(planetIds);

    planetsToUpdateMap.forEach((planet, locId) => {
      if (planetsToUpdateMap.has(locId)) {
        planetVoyageMap.set(locId, []);
      }
    });

    for (const voyage of allVoyages) {
      const voyagesForToPlanet = planetVoyageMap.get(voyage.toPlanet);
      if (voyagesForToPlanet) {
        voyagesForToPlanet.push(voyage);
        planetVoyageMap.set(voyage.toPlanet, voyagesForToPlanet);
      }
    }

    for (let i = 0; i < planetIds.length; i++) {
      const planetId = planetIds[i];
      const planet = planetsToUpdateMap.get(planetId);

      // This shouldn't really happen, but we are better off being safe - opposed to throwing
      if (!planet) {
        continue;
      }

      const voyagesForPlanet = planetVoyageMap.get(planet.locationId);
      if (voyagesForPlanet) {
        this.entityStore.replacePlanetFromContractData(
          planet,
          voyagesForPlanet,
          artifactsOnPlanets[i].map((a) => a.id)
        );
      }
    }

    for (const artifacts of artifactsOnPlanets) {
      this.entityStore.replaceArtifactsFromContractData(artifacts);
    }
  }

  private async hardRefreshArtifact(artifactId: ArtifactId): Promise<void> {
    const artifact = await this.contractsAPI.getArtifactById(artifactId);
    if (!artifact) return;
    this.entityStore.replaceArtifactFromContractData(artifact);
  }

  private async refreshMyGPTCredits(): Promise<void> {
    if (this.account) {
      this.myGPTCredits = await this.contractsAPI.getGPTCreditBalance(this.account);
      this.myGPTCredits$.publish(this.myGPTCredits);
    }
  }

  private onTxSubmit(unminedTx: SubmittedTx): void {
    this.terminal.current?.print(`${unminedTx.methodName} transaction (`, TerminalTextStyle.Blue);
    this.terminal.current?.printLink(
      `${unminedTx.txHash.slice(0, 6)}`,
      () => {
        window.open(`${BLOCK_EXPLORER_URL}/tx/${unminedTx.txHash}`);
      },
      TerminalTextStyle.White
    );
    this.terminal.current?.println(`) submitted`, TerminalTextStyle.Blue);

    NotificationManager.getInstance().txSubmit(unminedTx);
  }

  private onTxConfirmed(unminedTx: SubmittedTx) {
    this.terminal.current?.print(`${unminedTx.methodName} transaction (`, TerminalTextStyle.Green);
    this.terminal.current?.printLink(
      `${unminedTx.txHash.slice(0, 6)}`,
      () => {
        window.open(`${BLOCK_EXPLORER_URL}/tx/${unminedTx.txHash}`);
      },
      TerminalTextStyle.White
    );
    this.terminal.current?.println(`) confirmed`, TerminalTextStyle.Green);

    NotificationManager.getInstance().txConfirm(unminedTx);
  }

  private onTxReverted(unminedTx: SubmittedTx) {
    this.terminal.current?.print(`${unminedTx.methodName} transaction (`, TerminalTextStyle.Red);
    this.terminal.current?.printLink(
      `${unminedTx.txHash.slice(0, 6)}`,
      () => {
        window.open(`${BLOCK_EXPLORER_URL}/tx/${unminedTx.txHash}`);
      },
      TerminalTextStyle.White
    );
    this.terminal.current?.println(`) reverted`, TerminalTextStyle.Red);

    NotificationManager.getInstance().txRevert(unminedTx);
  }

  private onTxIntentFail(txIntent: TxIntent, e: Error): void {
    const notifManager = NotificationManager.getInstance();
    notifManager.unsubmittedTxFail(txIntent, e);

    this.terminal.current?.println(
      `[TX ERROR]: ${e.message.slice(0, 10000)}`,
      TerminalTextStyle.Red
    );
    this.entityStore.clearUnconfirmedTxIntent(txIntent);
  }

  public getGptCreditPriceEmitter(): Monomitter<number> {
    return this.gptCreditPriceEtherEmitter$;
  }

  public getGptCreditBalanceEmitter(): Monomitter<number> {
    return this.myGPTCredits$;
  }

  /**
   * Gets the address of the player logged into this game manager.
   */
  public getAccount(): EthAddress | undefined {
    return this.account;
  }

  /**
   * Gets the address of the `DarkForestCore` contract, which is essentially
   * the 'backend' of the game.
   */
  public getContractAddress(): EthAddress {
    return this.contractsAPI.getContractAddress();
  }

  /**
   * Gets the twitter handle of the given ethereum account which is associated
   * with Dark Forest.
   */
  public getTwitter(address: EthAddress | undefined): string | undefined {
    let myAddress;
    if (!address) myAddress = this.getAccount();
    else myAddress = address;

    if (!myAddress) {
      return undefined;
    }
    const twitter = this.players.get(myAddress)?.twitter;
    return twitter;
  }

  /**
   * The game ends at a particular time in the future - get this time measured
   * in seconds from the epoch.
   */
  public getEndTimeSeconds(): number {
    return this.endTimeSeconds;
  }

  /**
   * Dark Forest tokens can only be minted up to a certain time - get this time measured in seconds from epoch.
   */
  public getTokenMintEndTimeSeconds(): number {
    return this.contractConstants.TOKEN_MINT_END_SECONDS;
  }

  /**
   * Gets the rarity of planets in the universe
   */
  public getPlanetRarity(): number {
    return this.contractConstants.PLANET_RARITY;
  }

  /**
   * returns timestamp (seconds) that planet will reach percent% of energycap
   * time may be in the past
   */
  public getEnergyCurveAtPercent(planet: Planet, percent: number): number {
    return this.entityStore.getEnergyCurveAtPercent(planet, percent);
  }

  /**
   * returns timestamp (seconds) that planet will reach percent% of silcap if
   * doesn't produce silver, returns undefined if already over percent% of silcap,
   */
  public getSilverCurveAtPercent(planet: Planet, percent: number): number | undefined {
    return this.entityStore.getSilverCurveAtPercent(planet, percent);
  }

  /**
   * Returns the upgrade that would be applied to a planet given a particular
   * upgrade branch (defense, range, speed) and level of upgrade.
   */
  public getUpgrade(branch: number, level: number): Upgrade {
    return this.contractConstants.upgrades[branch][level];
  }

  /**
   * Gets a list of all the players in the game (not just the ones you've
   * encounterd)
   */
  public getAllPlayers(): Player[] {
    return Array.from(this.players.values());
  }

  /**
   * Gets either the given player, or if no address was provided, gets the player that is logged
   * this client.
   */
  public getPlayer(address?: EthAddress): Player | undefined {
    address = address || this.account;

    if (!address) {
      return undefined;
    }

    return this.players.get(address);
  }

  /**
   * Gets all the map chunks that this client is aware of. Chunks may have come from
   * mining, or from importing map data.
   */
  public getExploredChunks(): Iterable<Chunk> {
    return this.persistentChunkStore.allChunks();
  }

  /**
   * Gets the ids of all the planets that are both within the given bounding box (defined by its bottom
   * left coordinate, width, and height) in the world and of a level that was passed in via the
   * `planetLevels` parameter.
   */
  public getPlanetsInWorldRectangle(
    worldX: number,
    worldY: number,
    worldWidth: number,
    worldHeight: number,
    levels: number[],
    planetLevelToRadii: Map<number, Radii>,
    updateIfStale = true
  ): LocatablePlanet[] {
    return this.entityStore.getPlanetsInWorldRectangle(
      worldX,
      worldY,
      worldWidth,
      worldHeight,
      levels,
      planetLevelToRadii,
      updateIfStale
    );
  }

  /**
   * Returns whether or not the current round has ended.
   */
  public isRoundOver(): boolean {
    return Date.now() / 1000 > this.getTokenMintEndTimeSeconds();
  }

  /**
   * Gets the radius of the playable area of the universe.
   */
  public getWorldRadius(): number {
    return this.worldRadius;
  }

  /**
   * Gets the total amount of silver that lives on a planet that somebody owns.
   */
  public getWorldSilver(): number {
    return this.getAllOwnedPlanets().reduce(
      (totalSoFar: number, nextPlanet: Planet) => totalSoFar + nextPlanet.silver,
      0
    );
  }

  /**
   * Gets the total amount of energy that lives on a planet that somebody owns.
   */
  public getUniverseTotalEnergy(): number {
    return this.getAllOwnedPlanets().reduce(
      (totalSoFar: number, nextPlanet: Planet) => totalSoFar + nextPlanet.energy,
      0
    );
  }

  /**
   * Gets the total amount of silver that lives on planets that the given player owns.
   */
  public getSilverOfPlayer(player: EthAddress): number {
    return this.getAllOwnedPlanets()
      .filter((planet) => planet.owner === player)
      .reduce((totalSoFar: number, nextPlanet: Planet) => totalSoFar + nextPlanet.silver, 0);
  }

  /**
   * Gets the total amount of energy that lives on planets that the given player owns.
   */
  public getEnergyOfPlayer(player: EthAddress): number {
    return this.getAllOwnedPlanets()
      .filter((planet) => planet.owner === player)
      .reduce((totalSoFar: number, nextPlanet: Planet) => totalSoFar + nextPlanet.energy, 0);
  }

<<<<<<< HEAD
  public getPlayerScore(addr: EthAddress): number {
    const player = this.players.get(addr);
    if (!player) return 0;
    return player?.score || 0;
=======
  public getPlayerScore(addr: EthAddress): number | undefined {
    const player = this.players.get(addr);
    return player?.score;
>>>>>>> a11dd595
  }

  private initMiningManager(homeCoords: WorldCoords, cores?: number): void {
    if (this.minerManager) return;

    const myPattern: MiningPattern = new SpiralPattern(homeCoords, MIN_CHUNK_SIZE);

    this.minerManager = MinerManager.create(
      this.persistentChunkStore,
      myPattern,
      this.worldRadius,
      this.planetRarity,
      this.hashConfig,
      this.useMockHash
    );

    this.minerManager.setCores(cores || getNumberSetting(this.account, Setting.MiningCores));

    this.minerManager.on(
      MinerManagerEvent.DiscoveredNewChunk,
      (chunk: Chunk, miningTimeMillis: number) => {
        this.addNewChunk(chunk);
        this.hashRate = chunk.chunkFootprint.sideLength ** 2 / (miningTimeMillis / 1000);
        this.emit(GameManagerEvent.DiscoveredNewChunk, chunk);
      }
    );

    const isMining = getBooleanSetting(this.account, Setting.IsMining);
    if (isMining) {
      this.minerManager.startExplore();
    }
  }

  /**
   * Sets the mining pattern of the miner. This kills the old miner and starts this one.
   */
  setMiningPattern(pattern: MiningPattern): void {
    if (this.minerManager) {
      this.minerManager.setMiningPattern(pattern);
    }
  }

  /**
   * Gets the mining pattern that the miner is currently using.
   */
  getMiningPattern(): MiningPattern | undefined {
    if (this.minerManager) return this.minerManager.getMiningPattern();
    else return undefined;
  }

  /**
   * Set the amount of cores to mine the universe with. More cores equals faster!
   */
  setMinerCores(nCores: number): void {
    setSetting(this.account, Setting.MiningCores, nCores + '');
  }

  /**
   * Whether or not the miner is currently exploring space.
   */
  isMining(): boolean {
    return this.minerManager?.isMining() || false;
  }

  /**
   * Changes the amount of move snark proofs that are cached.
   */
  setSnarkCacheSize(size: number): void {
    this.snarkHelper.setSnarkCacheSize(size);
  }

  /**
   * Gets the rectangle bounding the chunk that the miner is currently in the process
   * of hashing.
   */
  getCurrentlyExploringChunk(): Rectangle | undefined {
    if (this.minerManager) {
      return this.minerManager.getCurrentlyExploringChunk();
    }
    return undefined;
  }

  /**
   * Whether or not this client has successfully found and landed on a home planet.
   */
  hasJoinedGame(): boolean {
    return this.players.has(this.account as string);
  }

  /**
   * Returns info about the next time you can broadcast coordinates
   */
  getNextRevealCountdownInfo(): RevealCountdownInfo {
    if (!this.account) {
      throw new Error('no account set');
    }
    const myLastRevealTimestamp = this.players.get(this.account)?.lastRevealTimestamp;
    return {
      myLastRevealTimestamp: myLastRevealTimestamp || undefined,
      currentlyRevealing: !!this.entityStore.getUnconfirmedReveal(),
      revealCooldownTime: this.contractConstants.LOCATION_REVEAL_COOLDOWN,
    };
  }
  /**
   * Returns info about the next time you can claim a Planet
   */
  getNextClaimCountdownInfo(): ClaimCountdownInfo {
    if (!this.account) {
      throw new Error('no account set');
    }
    const myLastClaimTimestamp = this.players.get(this.account)?.lastClaimTimestamp;
    return {
      myLastClaimTimestamp: myLastClaimTimestamp || undefined,
      currentlyClaiming: !!this.entityStore.getUnconfirmedClaim(),
      claimCooldownTime: this.contractConstants.CLAIM_PLANET_COOLDOWN,
    };
  }

  /**
   * gets both deposited artifacts that are on planets i own as well as artifacts i own
   */
  getMyArtifacts(): Artifact[] {
    if (!this.account) return [];
    const ownedByMe = this.entityStore.getArtifactsOwnedBy(this.account);
    const onPlanetsOwnedByMe = this.entityStore.getArtifactsOnPlanetsOwnedBy(this.account);
    return [...ownedByMe, ...onPlanetsOwnedByMe];
  }

  /**
   * Gets the planet that is located at the given coordinates. Returns undefined if not a valid
   * location or if no planet exists at location. If the planet needs to be updated (because
   * some time has passed since we last updated the planet), then updates that planet first.
   */
  getPlanetWithCoords(coords: WorldCoords): LocatablePlanet | undefined {
    return this.entityStore.getPlanetWithCoords(coords);
  }

  /**
   * Gets the planet with the given hash. Returns undefined if the planet is neither in the contract
   * nor has been discovered locally. If the planet needs to be updated (because some time has
   * passed since we last updated the planet), then updates that planet first.
   */
  getPlanetWithId(planetId: LocationId | undefined): Planet | undefined {
    return planetId && this.entityStore.getPlanetWithId(planetId);
  }

  /**
   * Gets a list of planets in the client's memory with the given ids. If a planet with the given id
   * doesn't exist, no entry for that planet will be returned in the result.
   */
  getPlanetsWithIds(planetId: LocationId[]): Planet[] {
    return planetId.map((id) => this.getPlanetWithId(id)).filter((p) => !!p) as Planet[];
  }

  getStalePlanetWithId(planetId: LocationId): Planet | undefined {
    return this.entityStore.getPlanetWithId(planetId, false);
  }

  /**
   * Get the score of the currently logged-in account.
   */
  getMyScore(): number | undefined {
    if (!this.account) {
      return undefined;
    }
    const player = this.players.get(this.account);
<<<<<<< HEAD
    if (!player) {
      return 0;
    }
    return player?.score || 0;
=======
    return player?.score;
>>>>>>> a11dd595
  }

  /**
   * Gets the artifact with the given id. Null if no artifact with id exists.
   */
  getArtifactWithId(artifactId: ArtifactId): Artifact | undefined {
    return this.entityStore.getArtifactById(artifactId);
  }

  /**
   * Gets the artifacts with the given ids, including ones we know exist but haven't been loaded,
   * represented by `undefined`.
   */
  getArtifactsWithIds(artifactIds: ArtifactId[]): Array<Artifact | undefined> {
    return artifactIds.map((id) => this.getArtifactWithId(id));
  }

  /**
   * Gets the level of the given planet. Returns undefined if the planet does not exist. Does
   * NOT update the planet if the planet is stale, which means this function is fast.
   */
  getPlanetLevel(planetId: LocationId): PlanetLevel | undefined {
    return this.entityStore.getPlanetLevel(planetId);
  }

  /**
   * Gets the location of the given planet. Returns undefined if the planet does not exist, or if
   * we do not know the location of this planet NOT update the planet if the planet is stale,
   * which means this function is fast.
   */
  getLocationOfPlanet(planetId: LocationId): WorldLocation | undefined {
    return this.entityStore.getLocationOfPlanet(planetId);
  }

  /**
   * Gets all voyages that have not completed.
   */
  getAllVoyages(): QueuedArrival[] {
    return this.entityStore.getAllVoyages();
  }

  /**
   * Gets all planets. This means all planets that are in the contract, and also all
   * planets that have been mined locally. Does not update planets if they are stale.
   * NOT PERFORMANT - for scripting only.
   */
  getAllPlanets(): Iterable<Planet> {
    return this.entityStore.getAllPlanets();
  }

  /**
   * Gets a list of planets that have an owner.
   */
  getAllOwnedPlanets(): Planet[] {
    return this.entityStore.getAllOwnedPlanets();
  }

  /**
   * Gets a list of the planets that the player logged into this `GameManager` owns.
   */
  getMyPlanets(): Planet[] {
    return this.getAllOwnedPlanets().filter((planet) => planet.owner === this.account);
  }

  /**
   * Gets a map of all location IDs whose coords have been publically revealed
   */
  getRevealedLocations(): Map<LocationId, RevealedLocation> {
    return this.entityStore.getRevealedLocations();
  }

  /**
   * Gets a map of all location IDs which have been claimed.
   */
  getClaimedLocations(): Map<LocationId, ClaimedLocation> {
    return this.entityStore.getClaimedLocations();
  }

  /**
   * Each coordinate lives in a particular type of space, determined by a smooth random
   * function called 'perlin noise.
   */
  spaceTypeFromPerlin(perlin: number): SpaceType {
    return this.entityStore.spaceTypeFromPerlin(perlin);
  }

  /**
   * Gets the amount of hashes per second that the miner manager is calculating.
   */
  getHashesPerSec(): number {
    return this.hashRate;
  }

  /**
   * Signs the given twitter handle with the private key of the current user. Used to
   * verify that the person who owns the Dark Forest account was the one that attempted
   * to link a twitter to their account.
   */
  async getSignedTwitter(twitter: string): Promise<string> {
    return this.ethConnection.signMessage(twitter);
  }

  /**
   * Gets the private key of the burner wallet used by this account.
   */
  getPrivateKey(): string | undefined {
    return this.ethConnection.getPrivateKey();
  }

  /**
   * Gets the balance of the account
   */
  getMyBalanceEth(): number {
    if (!this.account) return 0;
    return weiToEth(this.ethConnection.getMyBalance() || BigNumber.from('0'));
  }

  /**
   * Returns the monomitter which publishes events whenever the player's balance changes.
   */
  getMyBalance$(): Monomitter<BigNumber> {
    return this.ethConnection.myBalance$;
  }

  /**
   * Gets all moves that this client has queued to be uploaded to the contract, but
   * have not been successfully confirmed yet.
   */
  getUnconfirmedMoves(): UnconfirmedMove[] {
    return this.entityStore.getUnconfirmedMoves();
  }

  /**
   * Gets all upgrades that this client has queued to be uploaded to the contract, but
   * have not been successfully confirmed yet.
   */
  getUnconfirmedUpgrades(): UnconfirmedUpgrade[] {
    return this.entityStore.getUnconfirmedUpgrades();
  }

  getUnconfirmedWormholeActivations(): UnconfirmedActivateArtifact[] {
    return this.entityStore.getUnconfirmedWormholeActivations();
  }

  getWormholes(): Iterable<Wormhole> {
    return this.entityStore.getWormholes();
  }

  /**
   * Gets the location of your home planet.
   */
  getHomeCoords(): WorldCoords | undefined {
    if (!this.homeLocation) return undefined;
    return {
      x: this.homeLocation.coords.x,
      y: this.homeLocation.coords.y,
    };
  }

  /**
   * Gets the hash of the location of your home planet.
   */
  getHomeHash(): LocationId | undefined {
    return this.homeLocation?.hash;
  }

  /**
   * Gets the HASH CONFIG
   */
  getHashConfig(): HashConfig {
    return { ...this.hashConfig };
  }

  /**
   * Whether or not the given rectangle has been mined.
   */
  hasMinedChunk(chunkLocation: Rectangle): boolean {
    return this.persistentChunkStore.hasMinedChunk(chunkLocation);
  }

  getChunk(chunkFootprint: Rectangle): Chunk | undefined {
    return this.persistentChunkStore.getChunkByFootprint(chunkFootprint);
  }

  getChunkStore(): PersistentChunkStore {
    return this.persistentChunkStore;
  }

  /**
   * The perlin value at each coordinate determines the space type. There are four space
   * types, which means there are four ranges on the number line that correspond to
   * each space type. This function returns the boundary values between each of these
   * four ranges: `PERLIN_THRESHOLD_1`, `PERLIN_THRESHOLD_2`, `PERLIN_THRESHOLD_3`.
   */
  getPerlinThresholds(): [number, number, number] {
    return [
      this.contractConstants.PERLIN_THRESHOLD_1,
      this.contractConstants.PERLIN_THRESHOLD_2,
      this.contractConstants.PERLIN_THRESHOLD_3,
    ];
  }

  /**
   * Starts the miner.
   */
  startExplore(): void {
    if (this.minerManager) {
      setBooleanSetting(this.account, Setting.IsMining, true);
      this.minerManager.startExplore();
    }
  }

  /**
   * Stops the miner.
   */
  stopExplore(): void {
    if (this.minerManager) {
      setBooleanSetting(this.account, Setting.IsMining, false);
      this.hashRate = 0;
      this.minerManager.stopExplore();
    }
  }

  private setRadius(worldRadius: number) {
    this.worldRadius = worldRadius;

    if (this.minerManager) {
      this.minerManager.setRadius(this.worldRadius);
    }
  }

  private async refreshTwitters(): Promise<void> {
    const addressTwitters = await getAllTwitters();
    this.setPlayerTwitters(addressTwitters);
  }

  private setPlayerTwitters(twitters: AddressTwitterMap): void {
    for (const [address, player] of this.players.entries()) {
      const newPlayerTwitter = twitters[address];
      player.twitter = newPlayerTwitter;
    }
    this.playersUpdated$.publish();
  }

  /**
   * Once you have posted the verification tweet - complete the twitter-account-linking
   * process by telling the Dark Forest webserver to look at that tweet.
   */
  async submitVerifyTwitter(twitter: string): Promise<boolean> {
    if (!this.account) return Promise.resolve(false);
    const success = await verifyTwitterHandle(await this.signMessage({ twitter }));
    await this.refreshTwitters();
    return success;
  }

  private checkGameHasEnded(): boolean {
    if (Date.now() / 1000 > this.endTimeSeconds) {
      this.terminal.current?.println('[ERROR] Game has ended.');
      return true;
    }
    return false;
  }

  /**
   * Gets the timestamp (ms) of the next time that we can broadcast the coordinates of a planet.
   */
  public getNextBroadcastAvailableTimestamp() {
    if (!this.account) {
      throw new Error('no account set');
    }
    const myLastRevealTimestamp = this.players.get(this.account)?.lastRevealTimestamp;

    if (!myLastRevealTimestamp) {
      return Date.now();
    }

    // both the variables in the next line are denominated in seconds
    return (myLastRevealTimestamp + this.contractConstants.LOCATION_REVEAL_COOLDOWN) * 1000;
  }

  /**
   * Gets the timestamp (ms) of the next time that we can claim a planet.
   */
  public getNextClaimAvailableTimestamp() {
    if (!this.account) {
      throw new Error('no account set');
    }
    const myLastClaimTimestamp = this.players.get(this.account)?.lastClaimTimestamp;

    if (!myLastClaimTimestamp) {
      return Date.now();
    }

    // both the variables in the next line are denominated in seconds
    return (myLastClaimTimestamp + this.contractConstants.CLAIM_PLANET_COOLDOWN) * 1000;
  }

  public claimLocation(planetId: LocationId): GameManager {
    if (this.checkGameHasEnded()) return this;

    if (!this.account) {
      throw new Error('no account set');
    }

    const planet = this.entityStore.getPlanetWithId(planetId);

    if (!planet) {
      throw new Error("you can't reveal a planet you haven't discovered");
    }

<<<<<<< HEAD
=======
    if (planet.owner !== this.account) {
      throw new Error("you can't claim a planet you down't own");
    }

>>>>>>> a11dd595
    if (!isLocatable(planet)) {
      throw new Error("you can't reveal a planet whose coordinates you don't know");
    }

    if (planet.unconfirmedClaim) {
      throw new Error("you're already claiming this planet's location");
    }

    if (planet.planetLevel < PLANET_CLAIM_MIN_LEVEL) {
      throw new Error(
        `you can't claim a planet whose level is less than ${PLANET_CLAIM_MIN_LEVEL}`
      );
    }

    if (!!this.entityStore.getUnconfirmedClaim()) {
      throw new Error("you're already broadcasting coordinates");
    }
<<<<<<< HEAD
    const myLastClaimTimestamp = this.players.get(this.account)?.lastClaimTimestamp;
    if (myLastClaimTimestamp && Date.now() < this.getNextClaimAvailableTimestamp()) {
      throw new Error('still on cooldown for broadcasting');
=======

    const myLastClaimTimestamp = this.players.get(this.account)?.lastClaimTimestamp;
    if (myLastClaimTimestamp && Date.now() < this.getNextClaimAvailableTimestamp()) {
      throw new Error('still on cooldown for claiming');
>>>>>>> a11dd595
    }

    // this is shitty. used for the popup window
    localStorage.setItem(`${this.getAccount()?.toLowerCase()}-claimLocationId`, planetId);

    const actionId = getRandomActionId();
    const txIntent: UnconfirmedClaim = {
      actionId,
      methodName: ContractMethodName.CLAIM_LOCATION,
      locationId: planetId,
      location: planet.location,
    };

    this.handleTxIntent(txIntent);

    this.snarkHelper
      .getRevealArgs(planet.location.coords.x, planet.location.coords.y)
      .then((snarkArgs) => {
        this.terminal.current?.println('CLAIM: calculated SNARK with args:', TerminalTextStyle.Sub);
        this.terminal.current?.println(
          JSON.stringify(hexifyBigIntNestedArray(snarkArgs.slice(0, 3))),
          TerminalTextStyle.Sub
        );
        this.terminal.current?.newline();
<<<<<<< HEAD

        // blehh
=======
>>>>>>> a11dd595
        return this.contractsAPI.claim(snarkArgs, txIntent);
      })
      .catch((err) => {
        this.onTxIntentFail(txIntent, err);
      });

    return this;
  }

  /**
   * Reveals a planet's location on-chain.
   */
  public revealLocation(planetId: LocationId): GameManager {
    if (this.checkGameHasEnded()) return this;

    if (!this.account) {
      throw new Error('no account set');
    }

    const planet = this.entityStore.getPlanetWithId(planetId);

    if (!planet) {
      throw new Error("you can't reveal a planet you haven't discovered");
    }

    if (!isLocatable(planet)) {
      throw new Error("you can't reveal a planet whose coordinates you don't know");
    }

    if (planet.coordsRevealed) {
      throw new Error("this planet's location is already revealed");
    }

    if (planet.unconfirmedReveal) {
      throw new Error("you're already revealing this planet's location");
    }

    if (!!this.entityStore.getUnconfirmedReveal()) {
      throw new Error("you're already broadcasting coordinates");
    }
    const myLastRevealTimestamp = this.players.get(this.account)?.lastRevealTimestamp;
    if (myLastRevealTimestamp && Date.now() < this.getNextBroadcastAvailableTimestamp()) {
      throw new Error('still on cooldown for broadcasting');
    }

    // this is shitty. used for the popup window
    localStorage.setItem(`${this.getAccount()?.toLowerCase()}-revealLocationId`, planetId);

    const actionId = getRandomActionId();
    const txIntent: UnconfirmedReveal = {
      actionId,
      methodName: ContractMethodName.REVEAL_LOCATION,
      locationId: planetId,
      location: planet.location,
    };

    this.handleTxIntent(txIntent);

    this.snarkHelper
      .getRevealArgs(planet.location.coords.x, planet.location.coords.y)
      .then((snarkArgs) => {
        this.terminal.current?.println(
          'REVEAL: calculated SNARK with args:',
          TerminalTextStyle.Sub
        );
        this.terminal.current?.println(
          JSON.stringify(hexifyBigIntNestedArray(snarkArgs.slice(0, 3))),
          TerminalTextStyle.Sub
        );
        this.terminal.current?.newline();

        return this.contractsAPI.reveal(snarkArgs, txIntent);
      })
      .catch((err) => {
        this.onTxIntentFail(txIntent, err);
      });

    return this;
  }

  /**
   * Attempts to join the game. Should not be called once you've already joined.
   */
  joinGame(beforeRetry: (e: Error) => Promise<boolean>): GameManager {
    if (this.checkGameHasEnded()) return this;
    let actionId: string;
    let txIntent: UnconfirmedInit;
    this.findRandomHomePlanet()
      .then(async (planet) => {
        this.homeLocation = planet.location;
        this.terminal.current?.println('');
        this.terminal.current?.println(
          `Found Suitable Home Planet: ${ProcgenUtils.getPlanetName(planet)} `
        );
        // @todo: add planet preview render here, the planet procedural generation text, etc.
        this.terminal.current?.println(
          `Its coordinates are: (${planet.location.coords.x}, ${planet.location.coords.y})`
        );
        this.terminal.current?.println('');

        await this.persistentChunkStore.addHomeLocation(planet.location);

        actionId = getRandomActionId();
        txIntent = {
          actionId,
          methodName: ContractMethodName.INIT,
          locationId: planet.location.hash,
          location: planet.location,
        };
        this.handleTxIntent(txIntent as TxIntent);
        this.terminal.current?.println('INIT: proving that planet exists', TerminalTextStyle.Sub);
        const callArgs = await this.snarkHelper.getInitArgs(
          planet.location.coords.x,
          planet.location.coords.y,
          Math.floor(Math.sqrt(planet.location.coords.x ** 2 + planet.location.coords.y ** 2)) + 1 // floor(sqrt(x^2 + y^2)) + 1
        );
        this.initMiningManager(planet.location.coords); // get an early start

        // if player initialization causes an error, give the caller an opportunity
        // to resolve that error. if the asynchronous `beforeRetry` function returns
        // true, retry initializing the player. if it returns false, or if the
        // `beforeRetry` is undefined, then don't retry and throw an exception.
        while (true) {
          try {
            this.terminal.current?.println(
              'INIT: calculated SNARK with args:',
              TerminalTextStyle.Sub
            );
            this.terminal.current?.println(
              JSON.stringify(hexifyBigIntNestedArray(callArgs.slice(0, 3))),
              TerminalTextStyle.Sub
            );
            this.terminal.current?.newline();
            await this.contractsAPI.initializePlayer(callArgs, txIntent);
            break;
          } catch (e) {
            if (beforeRetry) {
              if (await beforeRetry(e)) {
                continue;
              }
            } else {
              throw e;
            }
          }
        }
      })
      .catch((err) => {
        this.onTxIntentFail(txIntent, err);
        this.emit(GameManagerEvent.InitializedPlayerError, err);
      });

    return this;
  }

  // this is slow, do not call in i.e. render/draw loop
  /**
   *
   * computes the WorldLocation object corresponding to a set of coordinates
   * very slow since it actually calculates the hash; do not use in render loop
   */
  private locationFromCoords(coords: WorldCoords): WorldLocation {
    return {
      coords,
      hash: locationIdFromBigInt(this.planetHashMimc(coords.x, coords.y)),
      perlin: this.spaceTypePerlin(coords, true),
      biomebase: this.biomebasePerlin(coords, true),
    };
  }

  /**
   * Initializes a new player's game to start at the given home planet. Must have already
   * initialized the player on the contract.
   */
  async addAccount(coords: WorldCoords): Promise<boolean> {
    const loc: WorldLocation = this.locationFromCoords(coords);
    await this.persistentChunkStore.addHomeLocation(loc);
    this.initMiningManager(coords);
    this.homeLocation = loc;
    return true;
  }

  private async findRandomHomePlanet(): Promise<LocatablePlanet> {
    return new Promise<LocatablePlanet>((resolve, reject) => {
      const initPerlinMin = this.contractConstants.INIT_PERLIN_MIN;
      const initPerlinMax = this.contractConstants.INIT_PERLIN_MAX;
      let minedChunksCount = 0;

      let x: number;
      let y: number;
      let d: number;
      let p: number;

      // there is always a fixed area for players to spawn in, set by the contract
      const spawnInnerRadius = Math.sqrt(
        Math.max(Math.PI * this.worldRadius ** 2 - this.contractConstants.SPAWN_RIM_AREA, 0) /
          Math.PI
      );

      do {
        // sample from square
        x = Math.random() * this.worldRadius * 2 - this.worldRadius;
        y = Math.random() * this.worldRadius * 2 - this.worldRadius;
        d = Math.sqrt(x ** 2 + y ** 2);
        p = this.spaceTypePerlin({ x, y }, false);
      } while (
        p >= initPerlinMax || // keep searching if above or equal to the max
        p < initPerlinMin || // keep searching if below the minimum
        d >= this.worldRadius || // can't be out of bound
        d <= spawnInnerRadius // can't be inside spawn percentage ring
      );

      // when setting up a new account in development mode, you can tell
      // the game where to start searching for planets using this query
      // string parameter. for example:
      //
      // ?searchCenter=2866,5627
      //

      const params = new URLSearchParams(window.location.search);

      if (params.has('searchCenter')) {
        const parts = params.get('searchCenter')?.split(',');

        if (parts) {
          x = parseInt(parts[0], 10);
          y = parseInt(parts[1], 10);
        }
      }

      const pattern: MiningPattern = new SpiralPattern({ x, y }, MIN_CHUNK_SIZE);
      const chunkStore = new HomePlanetMinerChunkStore(
        initPerlinMin,
        initPerlinMax,
        this.hashConfig
      );
      const homePlanetFinder = MinerManager.create(
        chunkStore,
        pattern,
        this.worldRadius,
        this.planetRarity,
        this.hashConfig,
        this.useMockHash
      );

      this.terminal.current?.println(``);
      this.terminal.current?.println(`Initializing Home Planet Search...`);
      this.terminal.current?.println(``);
      this.terminal.current?.println(`Chunked explorer: start!`);
      this.terminal.current?.println(
        `Each chunk contains ${MIN_CHUNK_SIZE}x${MIN_CHUNK_SIZE} coordinates.`
      );
      const percentSpawn = (1 / this.contractConstants.PLANET_RARITY) * 100;
      const printProgress = 8;
      this.terminal.current?.print(`Each coordinate has a`);
<<<<<<< HEAD
      this.terminal.current?.print(` ${percentSpawn}%`, TerminalTextStyle.White);
=======
      this.terminal.current?.print(` ${percentSpawn}%`, TerminalTextStyle.Text);
>>>>>>> a11dd595
      this.terminal.current?.print(` chance of spawning a planet.`);
      this.terminal.current?.println('');

      this.terminal.current?.println(
        `Hashing first ${MIN_CHUNK_SIZE ** 2 * printProgress} potential home planets...`
      );

      homePlanetFinder.on(MinerManagerEvent.DiscoveredNewChunk, (chunk: Chunk) => {
        chunkStore.addChunk(chunk);
        minedChunksCount++;
        if (minedChunksCount % printProgress === 0) {
          this.terminal.current?.println(
            `Hashed ${minedChunksCount * MIN_CHUNK_SIZE ** 2} potential home planets...`
          );
        }
        for (const homePlanetLocation of chunk.planetLocations) {
          const planetPerlin = homePlanetLocation.perlin;
          const planetX = homePlanetLocation.coords.x;
          const planetY = homePlanetLocation.coords.y;
          const planetLevel = this.entityStore.planetLevelFromHexPerlin(
            homePlanetLocation.hash,
            homePlanetLocation.perlin
          );
          const planetType = this.entityStore.planetTypeFromHexPerlin(
            homePlanetLocation.hash,
            homePlanetLocation.perlin
          );
          const planet = this.getPlanetWithId(homePlanetLocation.hash);
          const distFromOrigin = Math.sqrt(planetX ** 2 + planetY ** 2);
          if (
            planetPerlin < initPerlinMax &&
            planetPerlin >= initPerlinMin &&
            distFromOrigin < this.worldRadius &&
            distFromOrigin > spawnInnerRadius &&
            planetLevel === MIN_PLANET_LEVEL &&
            planetType === PlanetType.PLANET &&
            (!planet || !planet.isInContract) // init will fail if planet has been initialized in contract already
          ) {
            // valid home planet
            homePlanetFinder.stopExplore();
            homePlanetFinder.destroy();

            const homePlanet = this.getGameObjects().getPlanetWithLocation(homePlanetLocation);

            if (!homePlanet) {
              reject(new Error("Unable to create default planet for your home planet's location."));
            } else {
              // can cast to `LocatablePlanet` because we know its location, as we just mined it.
              resolve(homePlanet as LocatablePlanet);
            }

            break;
          }
        }
      });
      homePlanetFinder.startExplore();
    });
  }

  public async prospectPlanet(planetId: LocationId, bypassChecks = false) {
    const planet = this.entityStore.getPlanetWithId(planetId);
    if (!planet || !isLocatable(planet)) {
      throw new Error("you can't prospect a planet you haven't discovered");
    }

    if (!bypassChecks) {
      if (this.checkGameHasEnded()) return this;

      if (!planet) {
        throw new Error("you can't prospect a planet you haven't discovered");
      }

      if (planet.owner !== this.getAccount()) {
        throw new Error("you can't prospect a planet you don't own");
      }

      if (!isLocatable(planet)) {
        throw new Error("you don't know this planet's location");
      }

      if (planet.prospectedBlockNumber !== undefined) {
        throw new Error('someone already prospected this planet');
      }

      if (planet.unconfirmedFindArtifact) {
        throw new Error("you're already looking bro...");
      }

      if (planet.planetType !== PlanetType.RUINS) {
        throw new Error("this planet doesn't have an artifact on it.");
      }

      if (planet.energy < planet.energyCap * 0.95) {
        throw new Error('you can only prospect planets that are 95% to the energy cap');
      }
    }

    localStorage.setItem(`${this.getAccount()?.toLowerCase()}-prospectPlanet`, planetId);

    const actionId = getRandomActionId();
    const txIntent: UnconfirmedProspectPlanet = {
      actionId,
      methodName: ContractMethodName.PROSPECT_PLANET,
      planetId: planetId,
    };

    this.handleTxIntent(txIntent);

    await this.contractsAPI
      .prospectPlanet(planetId, actionId)
      .then(() => {
        const notifManager = NotificationManager.getInstance();
        notifManager.artifactProspected(planet as LocatablePlanet);
      })
      .catch((err) => {
        this.onTxIntentFail(txIntent, err);
      });
  }

  /**
   * Calls the contract to find an artifact on the given planet.
   */
  public findArtifact(planetId: LocationId, bypassChecks = false): GameManager {
    const planet = this.entityStore.getPlanetWithId(planetId);

    if (!planet) {
      throw new Error("you can't find artifacts on a planet you haven't discovered");
    }

    if (!isLocatable(planet)) {
      throw new Error("you don't know the biome of this planet");
    }

    if (!bypassChecks) {
      if (this.checkGameHasEnded()) {
        throw new Error('game has ended');
      }

      if (planet.owner !== this.getAccount()) {
        throw new Error("you can't find artifacts on planets you don't own");
      }

      if (planet.hasTriedFindingArtifact) {
        throw new Error('someone already tried finding an artifact on this planet');
      }

      if (planet.unconfirmedFindArtifact) {
        throw new Error("you're already looking bro...");
      }

      if (planet.planetType !== PlanetType.RUINS) {
        throw new Error("this planet doesn't have an artifact on it.");
      }
    }

    // this is shitty. used for the popup window
    localStorage.setItem(`${this.getAccount()?.toLowerCase()}-findArtifactOnPlanet`, planetId);

    const actionId = getRandomActionId();
    const txIntent: UnconfirmedFindArtifact = {
      actionId,
      methodName: ContractMethodName.FIND_ARTIFACT,
      planetId,
    };

    this.handleTxIntent(txIntent);

    this.snarkHelper
      .getFindArtifactArgs(planet.location.coords.x, planet.location.coords.y)
      .then((snarkArgs) => {
        this.terminal.current?.println(
          'ARTIFACT: calculated SNARK with args:',
          TerminalTextStyle.Sub
        );
        this.terminal.current?.println(
          JSON.stringify(hexifyBigIntNestedArray(snarkArgs.slice(0, 3))),
          TerminalTextStyle.Sub
        );
        this.terminal.current?.newline();

        return this.contractsAPI.findArtifact(planet.location, snarkArgs, actionId);
      })
      .then(() => {
        return this.waitForPlanet<Artifact>(planet.locationId, ({ current }: Diff<Planet>) => {
          return current.heldArtifactIds
            .map(this.getArtifactWithId.bind(this))
            .find((a: Artifact) => a?.planetDiscoveredOn === planet.locationId) as Artifact;
        }).then((foundArtifact) => {
          if (!foundArtifact) throw new Error('Artifact not found?');
          const notifManager = NotificationManager.getInstance();

          notifManager.artifactFound(planet as LocatablePlanet, foundArtifact);
        });
      })
      .catch((err) => {
        this.onTxIntentFail(txIntent, err);
      });

    return this;
  }

  getContractConstants(): ContractConstants {
    return this.contractConstants;
  }

  /**
   * Submits a transaction to the blockchain to deposit an artifact on a given planet.
   * You must own the planet and you must own the artifact directly (can't be locked in contract)
   */
  depositArtifact(
    locationId: LocationId,
    artifactId: ArtifactId,
    bypassChecks = true
  ): GameManager {
    if (!bypassChecks) {
      if (this.checkGameHasEnded()) return this;
    }
    // this is shitty. used for the popup window
    localStorage.setItem(`${this.getAccount()?.toLowerCase()}-depositPlanet`, locationId);
    localStorage.setItem(`${this.getAccount()?.toLowerCase()}-depositArtifact`, artifactId);

    const actionId = getRandomActionId();
    const txIntent: UnconfirmedDepositArtifact = {
      actionId,
      methodName: ContractMethodName.DEPOSIT_ARTIFACT,
      locationId,
      artifactId,
    };
    this.handleTxIntent(txIntent);

    this.terminal.current?.println(
      'DEPOSIT_ARTIFACT: sending deposit to blockchain',
      TerminalTextStyle.Sub
    );
    this.terminal.current?.newline();
    this.contractsAPI.depositArtifact(txIntent).catch((e) => this.onTxIntentFail(txIntent, e));
    return this;
  }

  /**
   * Withdraws the artifact that is locked up on the given planet.
   */
  withdrawArtifact(
    locationId: LocationId,
    artifactId: ArtifactId,
    bypassChecks = true
  ): GameManager {
    if (!bypassChecks) {
      if (this.checkGameHasEnded()) return this;

      const planet = this.entityStore.getPlanetWithId(locationId);
      if (!planet) {
        console.error('tried to withdraw from unknown planet');
        return this;
      }
      if (!artifactId) {
        console.error('must supply an artifact id');
        return this;
      }
    }

    // this is shitty. used for the popup window
    localStorage.setItem(`${this.getAccount()?.toLowerCase()}-withdrawPlanet`, locationId);
    localStorage.setItem(`${this.getAccount()?.toLowerCase()}-withdrawArtifact`, artifactId);

    if (Date.now() / 1000 > this.endTimeSeconds) {
      this.terminal.current?.println('[ERROR] Game has ended.');
      return this;
    }

    const actionId = getRandomActionId();
    const txIntent: UnconfirmedWithdrawArtifact = {
      actionId,
      methodName: ContractMethodName.WITHDRAW_ARTIFACT,
      locationId,
      artifactId,
    };

    this.handleTxIntent(txIntent);

    this.terminal.current?.println(
      'WITHDRAW_ARTIFACT: sending withdrawal to blockchain',
      TerminalTextStyle.Sub
    );
    this.terminal.current?.newline();

    this.contractsAPI.withdrawArtifact(txIntent).catch((e) => this.onTxIntentFail(txIntent, e));
    return this;
  }

  activateArtifact(
    locationId: LocationId,
    artifactId: ArtifactId,
    wormholeTo: LocationId | undefined,
    bypassChecks = false
  ) {
    if (!bypassChecks) {
      if (this.checkGameHasEnded()) return this;

      const planet = this.entityStore.getPlanetWithId(locationId);

      if (!planet) {
        throw new Error('tried to activate on an unknown planet');
      }
      if (!artifactId) {
        throw new Error('must supply an artifact id');
      }
    }

    localStorage.setItem(`${this.getAccount()?.toLowerCase()}-activatePlanet`, locationId);
    localStorage.setItem(`${this.getAccount()?.toLowerCase()}-activateArtifact`, artifactId);

    const actionId = getRandomActionId();
    const txIntent: UnconfirmedActivateArtifact = {
      actionId,
      methodName: ContractMethodName.ACTIVATE_ARTIFACT,
      locationId,
      artifactId,
      wormholeTo,
    };

    this.handleTxIntent(txIntent);
    this.contractsAPI.activateArtifact(txIntent).catch((e) => this.onTxIntentFail(txIntent, e));
    return this;
  }

  deactivateArtifact(locationId: LocationId, artifactId: ArtifactId, bypassChecks = false) {
    if (!bypassChecks) {
      if (this.checkGameHasEnded()) return this;

      const planet = this.entityStore.getPlanetWithId(locationId);
      if (!planet) {
        throw new Error('tried to deactivate on an unknown planet');
      }
    }

    localStorage.setItem(`${this.getAccount()?.toLowerCase()}-deactivatePlanet`, locationId);
    localStorage.setItem(`${this.getAccount()?.toLowerCase()}-deactivateArtifact`, artifactId);

    const actionId = getRandomActionId();
    const txIntent: UnconfirmedDeactivateArtifact = {
      actionId,
      methodName: ContractMethodName.DEACTIVATE_ARTIFACT,
      locationId,
      artifactId,
    };

    this.handleTxIntent(txIntent);
    this.contractsAPI.deactivateArtifact(txIntent).catch((e) => this.onTxIntentFail(txIntent, e));
  }

  withdrawSilver(locationId: LocationId, amount: number, bypassChecks = false) {
    if (!bypassChecks) {
      if (this.checkGameHasEnded()) return this;
      if (!this.account) return this;

      const planet = this.entityStore.getPlanetWithId(locationId);
      if (!planet) {
        throw new Error('tried to withdraw silver from an unknown planet');
      }
      if (planet.planetType !== PlanetType.TRADING_POST) {
        throw new Error('can only withdraw silver from spacetime rips');
      }
      if (planet.owner !== this.account) {
        throw new Error('can only withdraw silver from a planet you own');
      }
      if (planet.unconfirmedWithdrawSilver) {
        throw new Error('a withdraw silver action is already in progress for this planet');
      }
      if (amount > planet.silver) {
        throw new Error('not enough silver to withdraw!');
      }
      if (amount === 0) {
        throw new Error('must withdraw more than 0 silver!');
      }
      if (planet.destroyed) {
        throw new Error("can't withdraw silver from a destroyed planet");
      }
    }

    localStorage.setItem(`${this.getAccount()?.toLowerCase()}-withdrawSilverPlanet`, locationId);

    const actionId = getRandomActionId();
    const txIntent: UnconfirmedWithdrawSilver = {
      actionId,
      methodName: ContractMethodName.WITHDRAW_SILVER,
      locationId,
      amount,
    };

    this.handleTxIntent(txIntent);
    this.contractsAPI.withdrawSilver(txIntent).catch((e) => this.onTxIntentFail(txIntent, e));
  }

  /**
   * We have two locations which planet state can live: on the server, and on the blockchain. We use
   * the blockchain for the 'physics' of the universe, and the webserver for optional 'add-on'
   * features, which are cryptographically secure, but live off-chain.
   *
   * This function loads the planet states which live on the server. Plays nicely with our
   * notifications system and sets the appropriate loading state values on the planet.
   */
  public async refreshServerPlanetStates(planetIds: LocationId[]) {
    const planets = this.getPlanetsWithIds(planetIds);

    planetIds.forEach((id) =>
      this.getGameObjects().updatePlanet(id, (p) => {
        p.loadingServerState = true;
      })
    );

    const messages = await getMessagesOnPlanets({ planets: planetIds });

    planets.forEach((planet) => {
      const previousPlanetEmoji = getEmojiMessage(planet);
      planet.messages = messages[planet.locationId];
      const nowPlanetEmoji = getEmojiMessage(planet);

      // an emoji was added
      if (previousPlanetEmoji === undefined && nowPlanetEmoji !== undefined) {
        planet.emojiZoopAnimation = easeInAnimation(2000);
        // an emoji was removed
      } else if (nowPlanetEmoji === undefined && previousPlanetEmoji !== undefined) {
        planet.emojiZoopAnimation = undefined;
        planet.emojiZoopOutAnimation = emojiEaseOutAnimation(3000, previousPlanetEmoji.body.emoji);
      }
    });

    planetIds.forEach((id) =>
      this.getGameObjects().updatePlanet(id, (p) => {
        p.loadingServerState = false;
        p.needsServerRefresh = false;
      })
    );
  }

  /**
   * If you are the owner of this planet, you can set an 'emoji' to hover above the planet.
   * `emojiStr` must be a string that contains a single emoji, otherwise this function will throw an
   * error.
   *
   * The emoji is stored off-chain in a postgres database. We verify planet ownership via a contract
   * call from the webserver, and by verifying that the request to add (or remove) an emoji from a
   * planet was signed by the owner.
   */
  public setPlanetEmoji(locationId: LocationId, emojiStr: string) {
    return this.submitPlanetMessage(locationId, PlanetMessageType.EmojiFlag, {
      emoji: emojiStr,
    });
  }

  /**
   * If you are the owner of this planet, you can delete the emoji that is hovering above the
   * planet.
   */
  public async clearEmoji(locationId: LocationId) {
    if (this.account === undefined) {
      throw new Error("can't clear emoji: not logged in");
    }

    if (this.getPlanetWithId(locationId)?.unconfirmedClearEmoji) {
      throw new Error(`can't clear emoji: alreading clearing emoji from ${locationId}`);
    }

    this.getGameObjects().updatePlanet(locationId, (p) => {
      p.unconfirmedClearEmoji = true;
    });

    const request = await this.signMessage({
      locationId,
      ids: this.getPlanetWithId(locationId)?.messages?.map((m) => m.id) || [],
    });

    try {
      await deleteMessages(request);
    } catch (e) {
      throw e;
    } finally {
      this.getGameObjects().updatePlanet(locationId, (p) => {
        p.needsServerRefresh = true;
        p.unconfirmedClearEmoji = false;
      });
    }

    await this.refreshServerPlanetStates([locationId]);
  }

  public async submitDisconnectTwitter(twitter: string) {
    await disconnectTwitter(await this.signMessage({ twitter }));
    await this.refreshTwitters();
  }

  /**
   * The planet emoji feature is built on top of a more general 'Planet Message' system, which
   * allows players to upload pieces of data called 'Message's to planets that they own. Emojis are
   * just one type of message. Their implementation leaves the door open to more off-chain data.
   */
  private async submitPlanetMessage(
    locationId: LocationId,
    type: PlanetMessageType,
    body: unknown
  ) {
    if (this.account === undefined) {
      throw new Error("can't submit planet message not logged in");
    }

    if (this.getPlanetWithId(locationId)?.unconfirmedAddEmoji) {
      throw new Error(`can't submit planet message: already submitting for planet ${locationId}`);
    }

    this.getGameObjects().updatePlanet(locationId, (p) => {
      p.unconfirmedAddEmoji = true;
    });

    const request = await this.signMessage({
      locationId,
      sender: this.account,
      type,
      body,
    });

    try {
      await addMessage(request);
    } catch (e) {
      throw e;
    } finally {
      this.getGameObjects().updatePlanet(locationId, (p) => {
        p.unconfirmedAddEmoji = false;
        p.needsServerRefresh = true;
      });
    }

    await this.refreshServerPlanetStates([locationId]);
  }

  /**
   * Returns a signed version of this message.
   */
  private async signMessage<T>(obj: T): Promise<SignedMessage<T>> {
    if (!this.account) {
      throw new Error('not logged in');
    }

    const stringified = JSON.stringify(obj);
    const signature = await this.ethConnection.signMessage(stringified);

    return {
      signature,
      sender: this.account,
      message: obj,
    };
  }

  /**
   * Checks that a message signed by {@link GameManager#signMessage} was signed by the address that
   * it claims it was signed by.
   */
  private async verifyMessage(message: SignedMessage<unknown>): Promise<boolean> {
    const preSigned = JSON.stringify(message.message);

    return verifySignature(preSigned, message.signature as string, message.sender as EthAddress);
  }

  /**
   * Submits a transaction to the blockchain to move the given amount of resources from
   * the given planet to the given planet.
   */
  move(
    from: LocationId,
    to: LocationId,
    forces: number,
    silver: number,
    artifactMoved?: ArtifactId,
    bypassChecks = false
  ): GameManager {
    if (this.checkGameHasEnded()) return this;
    localStorage.setItem(`${this.getAccount()?.toLowerCase()}-fromPlanet`, from);
    localStorage.setItem(`${this.getAccount()?.toLowerCase()}-toPlanet`, to);

    if (!bypassChecks && Date.now() / 1000 > this.endTimeSeconds) {
      this.terminal.current?.println('[ERROR] Game has ended.');
      return this;
    }

    const oldLocation = this.entityStore.getLocationOfPlanet(from);
    const newLocation = this.entityStore.getLocationOfPlanet(to);
    if (!oldLocation) {
      console.error('tried to move from planet that does not exist');
      return this;
    }
    if (!newLocation) {
      console.error('tried to move from planet that does not exist');
      return this;
    }

    const oldX = oldLocation.coords.x;
    const oldY = oldLocation.coords.y;
    const newX = newLocation.coords.x;
    const newY = newLocation.coords.y;
    const xDiff = newX - oldX;
    const yDiff = newY - oldY;

    const distMax = Math.ceil(Math.sqrt(xDiff ** 2 + yDiff ** 2));

    const shipsMoved = forces;
    const silverMoved = silver;

    if (newX ** 2 + newY ** 2 >= this.worldRadius ** 2) {
      throw new Error('attempted to move out of bounds');
    }

    const oldPlanet = this.entityStore.getPlanetWithLocation(oldLocation);

    if ((!bypassChecks && !this.account) || !oldPlanet || oldPlanet.owner !== this.account) {
      throw new Error('attempted to move from a planet not owned by player');
    }
    const actionId = getRandomActionId();
    const txIntent: UnconfirmedMove = {
      actionId,
      methodName: ContractMethodName.MOVE,
      from: oldLocation.hash,
      to: newLocation.hash,
      forces: shipsMoved,
      silver: silverMoved,
    };

    if (artifactMoved) {
      const artifact = this.entityStore.getArtifactById(artifactMoved);
      if (!bypassChecks) {
        if (!artifact) {
          throw new Error("couldn't find this artifact");
        }
        if (isActivated(artifact)) {
          throw new Error("can't move an activated artifact");
        }
        if (!oldPlanet.heldArtifactIds.includes(artifactMoved)) {
          throw new Error("that artifact isn't on this planet!");
        }
      }
      txIntent.artifact = artifactMoved;
    }

    this.handleTxIntent(txIntent);

    this.snarkHelper
      .getMoveArgs(oldX, oldY, newX, newY, this.worldRadius, distMax)
      .then((callArgs) => {
        this.terminal.current?.println('MOVE: calculated SNARK with args:', TerminalTextStyle.Sub);
        this.terminal.current?.println(
          JSON.stringify(hexifyBigIntNestedArray(callArgs)),
          TerminalTextStyle.Sub
        );
        this.terminal.current?.newline();

        return this.contractsAPI.move(actionId, callArgs, shipsMoved, silverMoved, artifactMoved);
      })
      .catch((err) => {
        this.onTxIntentFail(txIntent, err);
      });
    return this;
  }

  /**
   * Submits a transaction to the blockchain to upgrade the given planet with the given
   * upgrade branch. You must own the planet, and have enough silver on it to complete
   * the upgrade.
   */
  upgrade(planetId: LocationId, branch: number, _bypassChecks = false): GameManager {
    if (this.checkGameHasEnded()) return this;
    // this is shitty
    localStorage.setItem(`${this.getAccount()?.toLowerCase()}-upPlanet`, planetId);
    localStorage.setItem(`${this.getAccount()?.toLowerCase()}-branch`, branch.toString());

    const upgradeArgs: UpgradeArgs = [locationIdToDecStr(planetId), branch.toString()];
    const actionId = getRandomActionId();
    const txIntent = {
      actionId,
      methodName: ContractMethodName.UPGRADE,
      locationId: planetId,
      upgradeBranch: branch,
    };
    this.handleTxIntent(txIntent);

    this.terminal.current?.println('UPGRADE: sending upgrade to blockchain', TerminalTextStyle.Sub);
    this.terminal.current?.newline();
    this.contractsAPI
      .upgradePlanet(upgradeArgs, actionId)
      .catch((e) => this.onTxIntentFail(txIntent, e));

    return this;
  }

  /**
   * Submits a transaction to the blockchain to buy a hat for the given planet. You
   * must own the planet. Warning costs real xdai. Hats are permanently locked to a
   * planet. They are purely cosmetic and a great way to BM your opponents or just
   * look your best. Just like in the real world, more money means more hat.
   */
  buyHat(planetId: LocationId, _bypassChecks = false): GameManager {
    if (this.checkGameHasEnded()) return this;

    const planetLoc = this.entityStore.getLocationOfPlanet(planetId);
    if (!planetLoc) {
      console.error('planet not found');
      this.terminal.current?.println('[TX ERROR] Planet not found');
      return this;
    }
    const planet = this.entityStore.getPlanetWithLocation(planetLoc);
    if (!planet) {
      console.error('planet not found');
      this.terminal.current?.println('[TX ERROR] Planet not found');
      return this;
    }

    localStorage.setItem(`${this.getAccount()?.toLowerCase()}-hatPlanet`, planetId);
    localStorage.setItem(
      `${this.getAccount()?.toLowerCase()}-hatLevel`,
      planet.hatLevel.toString()
    );

    const actionId = getRandomActionId();
    const txIntent = {
      actionId,
      methodName: ContractMethodName.BUY_HAT,
      locationId: planetId,
    };
    this.handleTxIntent(txIntent);

    this.terminal.current?.println('BUY HAT: sending request to blockchain', TerminalTextStyle.Sub);
    this.terminal.current?.newline();

    this.contractsAPI.buyHat(locationIdToDecStr(planetId), planet.hatLevel, actionId).catch((e) => {
      this.onTxIntentFail(txIntent, e);
    });
    return this;
  }

  transferOwnership(planetId: LocationId, newOwner: EthAddress, bypassChecks = false): GameManager {
    if (!bypassChecks) {
      if (this.checkGameHasEnded()) return this;
      const planetLoc = this.entityStore.getLocationOfPlanet(planetId);
      if (!planetLoc) {
        console.error('planet not found');
        this.terminal.current?.println('[TX ERROR] Planet not found');
        return this;
      }
      const planet = this.entityStore.getPlanetWithLocation(planetLoc);
      if (!planet) {
        console.error('planet not found');
        this.terminal.current?.println('[TX ERROR] Planet not found');
        return this;
      }
    }

    localStorage.setItem(`${this.getAccount()?.toLowerCase()}-transferPlanet`, planetId);
    localStorage.setItem(`${this.getAccount()?.toLowerCase()}-transferOwner`, newOwner);

    const actionId = getRandomActionId();
    const txIntent: UnconfirmedPlanetTransfer = {
      actionId,
      methodName: ContractMethodName.PLANET_TRANSFER,
      planetId,
      newOwner,
    };
    this.handleTxIntent(txIntent);

    this.contractsAPI
      .transferOwnership(planetId, newOwner, actionId)
      .catch((e) => this.onTxIntentFail(txIntent, e));
    return this;
  }

  buyGPTCredits(amount: number) {
    if (this.checkGameHasEnded()) return this;

    const costEth = this.gptCreditPriceEther * amount;

    if (costEth > this.getMyBalanceEth()) {
      throw new Error('not enough balance to buy credits!');
    }
    if (this.entityStore.getUnconfirmedBuyGPTCredits()) {
      throw new Error('already processing GPT credit purchase');
    }

    localStorage.setItem(
      `${this.getAccount()?.toLowerCase()}-buyGPTCreditAmount`,
      amount.toString()
    );
    localStorage.setItem(
      `${this.getAccount()?.toLowerCase()}-buyGPTCreditCost`,
      costEth.toString()
    );

    const actionId = getRandomActionId();
    const txIntent: UnconfirmedBuyGPTCredits = {
      actionId,
      methodName: ContractMethodName.BUY_GPT_CREDITS,
      amount,
    };
    this.handleTxIntent(txIntent);

    this.contractsAPI
      .buyGPTCredits(amount, actionId)
      .catch((e) => this.onTxIntentFail(txIntent, e));
    return this;
  }

  private handleTxIntent(txIntent: TxIntent) {
    this.entityStore.onTxIntent(txIntent);
  }

  public getIsBuyingCreditsEmitter() {
    return this.entityStore.getIsBuyingCreditsEmitter();
  }

  /**
   * Gets the GPT conversation with an artifact; undefined if there is none so far
   */
  async getConversation(artifactId: ArtifactId): Promise<Conversation | undefined> {
    return getConversation(artifactId);
  }

  /**
   * Starts a GPT conversation with an artifact
   */
  async startConversation(artifactId: ArtifactId): Promise<Conversation> {
    const artifact = this.entityStore.getArtifactById(artifactId);

    if (!artifact) {
      throw new Error('artifact with this ID does not exist');
    }
    if (this.entityStore.getArtifactController(artifactId) !== this.account) {
      throw new Error("can't talk with artifact you don't own");
    }
    if (!this.account) {
      throw new Error('must be logged in');
    }
    if (this.myGPTCredits === 0) {
      throw new Error("You don't have any GPT credits! You can purchase some below.");
    }

    const timestamp = Date.now();
    const stringToSign = stringify({
      timestamp,
      artifactId,
    });
    const signature = await this.ethConnection.signMessage(stringToSign);
    const conversation = await startConversation(timestamp, this.account, signature, artifactId);

    await this.refreshMyGPTCredits();

    return conversation;
  }

  /**
   * Sends a message to an artifact you are having a GPT conversation with
   */
  async stepConversation(artifactId: ArtifactId, message: string): Promise<Conversation> {
    const artifact = this.entityStore.getArtifactById(artifactId);

    if (!artifact) {
      throw new Error('artifact with this ID does not exist');
    }
    if (this.entityStore.getArtifactController(artifactId) !== this.account) {
      throw new Error("can't talk with artifact you don't own");
    }
    if (!this.account) {
      throw new Error('must be logged in');
    }
    if (this.myGPTCredits === 0) {
      throw new Error("You don't have any GPT credits! You can purchase some below.");
    }

    const timestamp = Date.now();
    const stringToSign = stringify({
      timestamp,
      artifactId,
      message,
    });
    const signature = await this.ethConnection.signMessage(stringToSign);
    const conversation = await stepConversation(
      timestamp,
      this.account,
      signature,
      artifactId,
      message
    );
    if (!conversation) {
      throw new Error("you're probably being rate limited!");
    }

    await this.refreshMyGPTCredits();

    return conversation;
  }

  /**
   * Makes this game manager aware of a new chunk - which includes its location, size,
   * as well as all of the planets contained in that chunk. Causes the client to load
   * all of the information about those planets from the blockchain.
   */
  addNewChunk(chunk: Chunk): GameManager {
    this.persistentChunkStore.addChunk(chunk, true);
    for (const planetLocation of chunk.planetLocations) {
      this.entityStore.addPlanetLocation(planetLocation);

      if (this.entityStore.isPlanetInContract(planetLocation.hash)) {
        this.hardRefreshPlanet(planetLocation.hash); // don't need to await, just start the process of hard refreshing
      }
    }
    return this;
  }

  /**
   * To add multiple chunks at once, use this function rather than `addNewChunk`, in order
   * to load all of the associated planet data in an efficient manner.
   */
  async bulkAddNewChunks(chunks: Chunk[]): Promise<void> {
    this.terminal.current?.println(
      'IMPORTING MAP: if you are importing a large map, this may take a while...'
    );
    const planetIdsToUpdate: LocationId[] = [];
    for (const chunk of chunks) {
      this.persistentChunkStore.addChunk(chunk, true);
      for (const planetLocation of chunk.planetLocations) {
        this.entityStore.addPlanetLocation(planetLocation);

        if (this.entityStore.isPlanetInContract(planetLocation.hash)) {
          // Await this so we don't crash the game
          planetIdsToUpdate.push(planetLocation.hash);
        }
      }
    }
    this.terminal.current?.println(
      `downloading data for ${planetIdsToUpdate.length} planets...`,
      TerminalTextStyle.Sub
    );
    this.bulkHardRefreshPlanets(planetIdsToUpdate);
  }

  // utils - scripting only

  /**
   * Gets the maximuim distance that you can send your energy from the given planet,
   * using the given percentage of that planet's current silver.
   */
  getMaxMoveDist(planetId: LocationId, sendingPercent: number): number {
    const planet = this.getPlanetWithId(planetId);
    if (!planet) throw new Error('origin planet unknown');
    return getRange(planet, sendingPercent);
  }

  /**
   * Gets the distance between two planets. Throws an exception if you don't
   * know the location of either planet. Takes into account wormholes.
   */
  getDist(fromId: LocationId, toId: LocationId): number {
    const from = this.entityStore.getPlanetWithId(fromId);
    const to = this.entityStore.getPlanetWithId(toId);

    if (!from) throw new Error('origin planet unknown');
    if (!to) throw new Error('destination planet unknown');
    if (!isLocatable(from)) throw new Error('origin location unknown');
    if (!isLocatable(to)) throw new Error('destination location unknown');

    const wormholeFactors = this.getWormholeFactors(from, to);

    let distance = this.getDistCoords(from.location.coords, to.location.coords);

    if (wormholeFactors) {
      distance /= wormholeFactors.distanceFactor;
    }

    return distance;
  }

  /**
   * Gets the distance between two coordinates in space.
   */
  getDistCoords(fromCoords: WorldCoords, toCoords: WorldCoords) {
    return Math.sqrt((fromCoords.x - toCoords.x) ** 2 + (fromCoords.y - toCoords.y) ** 2);
  }

  /**
   * Gets all the planets that you can reach with at least 1 energy from
   * the given planet. Does not take into account wormholes.
   */
  getPlanetsInRange(planetId: LocationId, sendingPercent: number): Planet[] {
    const planet = this.entityStore.getPlanetWithId(planetId);
    if (!planet) throw new Error('planet unknown');
    if (!isLocatable(planet)) throw new Error('planet location unknown');

    return this.getGameObjects().getPlanetsInWorldCircle(
      planet.location.coords,
      getRange(planet, sendingPercent)
    );
  }

  /**
   * Gets the amount of energy needed in order for a voyage from the given to the given
   * planet to arrive with your desired amount of energy.
   */
  getEnergyNeededForMove(fromId: LocationId, toId: LocationId, arrivingEnergy: number): number {
    const from = this.getPlanetWithId(fromId);
    if (!from) throw new Error('origin planet unknown');
    const dist = this.getDist(fromId, toId);
    const rangeSteps = dist / from.range;

    const arrivingProp = arrivingEnergy / from.energyCap + 0.05;

    return arrivingProp * Math.pow(2, rangeSteps) * from.energyCap;
  }

  /**
   * Gets the amount of energy that would arrive if a voyage with the given parameters
   * was to occur. The toPlanet is optional, in case you want an estimate that doesn't include
   * wormhole speedups.
   */
  getEnergyArrivingForMove(
    fromId: LocationId,
    toId: LocationId | undefined,
    distance: number | undefined,
    sentEnergy: number
  ) {
    const from = this.getPlanetWithId(fromId);
    const to = this.getPlanetWithId(toId);

    if (!from) throw new Error(`unknown planet`);
    if (distance === undefined && toId === undefined)
      throw new Error(`you must provide either a target planet or a distance`);

    const dist = (toId && this.getDist(fromId, toId)) || (distance as number);

    if (to && toId) {
      const wormholeFactors = this.getWormholeFactors(from, to);
      if (wormholeFactors !== undefined) {
        if (to.owner !== from.owner) {
          return 0;
        }
      }
    }

    const scale = (1 / 2) ** (dist / from.range);
    let ret = scale * sentEnergy - 0.05 * from.energyCap;
    if (ret < 0) ret = 0;

    return ret;
  }

  /**
   * Gets the active artifact on this planet, if one exists.
   */
  getActiveArtifact(planet: Planet): Artifact | undefined {
    const artifacts = this.getArtifactsWithIds(planet.heldArtifactIds);
    const active = artifacts.find((a) => a && isActivated(a));

    return active;
  }

  /**
   * If there's an active artifact on either of these planets which happens to be a wormhole which
   * is active and targetting the other planet, return the wormhole boost which is greater. Values
   * represent a multiplier.
   */
  getWormholeFactors(
    fromPlanet: Planet,
    toPlanet: Planet
  ): { distanceFactor: number; speedFactor: number } | undefined {
    const fromActiveArtifact = this.getActiveArtifact(fromPlanet);
    const toActiveArtifact = this.getActiveArtifact(toPlanet);

    let greaterRarity: ArtifactRarity | undefined;

    if (
      fromActiveArtifact?.artifactType === ArtifactType.Wormhole &&
      fromActiveArtifact.wormholeTo === toPlanet.locationId
    ) {
      greaterRarity = fromActiveArtifact.rarity;
    }

    if (
      toActiveArtifact?.artifactType === ArtifactType.Wormhole &&
      toActiveArtifact.wormholeTo === fromPlanet.locationId
    ) {
      if (greaterRarity === undefined) {
        greaterRarity = toActiveArtifact.rarity;
      } else {
        greaterRarity = Math.max(greaterRarity, toActiveArtifact.rarity) as ArtifactRarity;
      }
    }

    const rangeUpgradesPerRarity = [0, 2, 4, 6, 8, 10];
    const speedUpgradesPerRarity = [0, 10, 20, 30, 40, 50];

    if (!greaterRarity || greaterRarity <= ArtifactRarity.Unknown) {
      return undefined;
    }

    return {
      distanceFactor: rangeUpgradesPerRarity[greaterRarity],
      speedFactor: speedUpgradesPerRarity[greaterRarity],
    };
  }

  /**
   * Gets the amount of time, in seconds that a voyage between from the first to the
   * second planet would take.
   */
  getTimeForMove(fromId: LocationId, toId: LocationId): number {
    const from = this.getPlanetWithId(fromId);
    if (!from) throw new Error('origin planet unknown');
    const dist = this.getDist(fromId, toId);
    return dist / (from.speed / 100);
  }

  /**
   * Gets the temperature of a given location.
   */
  getTemperature(coords: WorldCoords): number {
    const p = this.spaceTypePerlin(coords, false);
    return (16 - p) * 16;
  }

  /**
   * Load the serialized versions of all the plugins that this player has.
   */
  public async loadPlugins(): Promise<SerializedPlugin[]> {
    return this.persistentChunkStore.loadPlugins();
  }

  /**
   * Overwrites all the saved plugins to equal the given array of plugins.
   */
  public async savePlugins(savedPlugins: SerializedPlugin[]): Promise<void> {
    await this.persistentChunkStore.savePlugins(savedPlugins);
  }

  /**
   * Whether or not the given planet is capable of minting an artifact.
   */
  public isPlanetMineable(p: Planet): boolean {
    return p.planetType === PlanetType.RUINS;
  }

  /**
   * Returns constructors of classes that may be useful for developing plugins.
   */
  // eslint-disable-next-line @typescript-eslint/no-explicit-any
  public getConstructors() {
    return {
      MinerManager,
      SpiralPattern,
      SwissCheesePattern,
    };
  }

  /**
   * Gets the perlin value at the given location in the world. SpaceType is based
   * on this value.
   */
  public spaceTypePerlin(coords: WorldCoords, floor: boolean): number {
    return perlin(coords, {
      key: this.hashConfig.spaceTypeKey,
      scale: this.hashConfig.perlinLengthScale,
      mirrorX: this.hashConfig.perlinMirrorX,
      mirrorY: this.hashConfig.perlinMirrorY,
      floor,
    });
  }

  /**
   * Gets the biome perlin valie at the given location in the world.
   */
  public biomebasePerlin(coords: WorldCoords, floor: boolean): number {
    return perlin(coords, {
      key: this.hashConfig.biomebaseKey,
      scale: this.hashConfig.perlinLengthScale,
      mirrorX: this.hashConfig.perlinMirrorX,
      mirrorY: this.hashConfig.perlinMirrorY,
      floor,
    });
  }

  /**
   * Helpful functions for getting the names, descriptions, and colors of in-game entities.
   */
  public getProcgenUtils() {
    return ProcgenUtils;
  }

  /**
   * Helpful for listening to user input events.
   */
  public getUIEventEmitter() {
    return UIEmitter.getInstance();
  }

  public getNotificationsManager() {
    return NotificationManager.getInstance();
  }

  /** Return a reference to the planet map */
  public getPlanetMap(): Map<LocationId, Planet> {
    return this.entityStore.getPlanetMap();
  }

  /** Return a reference to the artifact map */
  public getArtifactMap(): Map<ArtifactId, Artifact> {
    return this.entityStore.getArtifactMap();
  }

  /** Return a reference to the map of my planets */
  public getMyPlanetMap(): Map<LocationId, Planet> {
    return this.entityStore.getMyPlanetMap();
  }

  /** Return a reference to the map of my artifacts */
  public getMyArtifactMap(): Map<ArtifactId, Artifact> {
    return this.entityStore.getMyArtifactMap();
  }

  public getPlanetUpdated$(): Monomitter<LocationId> {
    return this.entityStore.planetUpdated$;
  }

  public getArtifactUpdated$(): Monomitter<ArtifactId> {
    return this.entityStore.artifactUpdated$;
  }

  public getMyPlanetsUpdated$(): Monomitter<Map<LocationId, Planet>> {
    return this.entityStore.myPlanetsUpdated$;
  }

  public getMyArtifactsUpdated$(): Monomitter<Map<ArtifactId, Artifact>> {
    return this.entityStore.myArtifactsUpdated$;
  }

  /**
   * Returns an instance of a `Contract` from the ethersjs library. This is the library we use to
   * connect to the blockchain. For documentation about how `Contract` works, see:
   * https://docs.ethers.io/v5/api/contract/contract/
   *
   * Also, registers your contract in the system to make calls against it and to reload it when
   * necessary (such as the RPC endpoint changing).
   */
  public loadContract<T extends Contract>(
    contractAddress: string,
    contractABI: ContractInterface
  ): Promise<T> {
    return this.ethConnection.loadContract(contractAddress, async (address, provider, signer) =>
      createContract<T>(address, contractABI, provider, signer)
    );
  }

  /**
   * Gets a reference to the game's internal representation of the world state. This includes
   * voyages, planets, artifacts, and active wormholes,
   */
  public getGameObjects(): GameObjects {
    return this.entityStore;
  }

  /**
   * Gets some diagnostic information about the game. Returns a copy, you can't modify it.
   */
  public getDiagnostics(): Diagnostics {
    return { ...this.diagnostics };
  }

  /**
   * Updates the diagnostic info of the game using the supplied function. Ideally, each spot in the
   * codebase that would like to record a metric is able to update its specific metric in a
   * convenient manner.
   */
  public updateDiagnostics(updateFn: (d: Diagnostics) => void): void {
    updateFn(this.diagnostics);
  }

  /**
   * Listen for changes to a planet take action,
   * eg.
   * waitForPlanet("yourAsteroidId", ({current}) => current.silverCap / current.silver > 90)
   * .then(() => {
   *  // Send Silver to nearby planet
   * })
   *
   * @param locationId A locationId to watch for updates
   * @param predicate a function that accepts a Diff and should return a truth-y value, value will be passed to promise.resolve()
   * @returns a promise that will resolve with results returned from the predicate function
   */
  public waitForPlanet<T>(
    locationId: LocationId,
    predicate: ({ current, previous }: Diff<Planet>) => T | undefined
  ): Promise<T> {
    const disposableEmitter = getDisposableEmitter<Planet, LocationId>(
      this.getPlanetMap(),
      locationId,
      this.getPlanetUpdated$()
    );
    const diffEmitter = generateDiffEmitter(disposableEmitter);
    return new Promise((resolve, reject) => {
      diffEmitter.subscribe(({ current, previous }: Diff<Planet>) => {
        try {
          const predicateResults = predicate({ current, previous });
          if (!!predicateResults) {
            disposableEmitter.clear();
            diffEmitter.clear();
            resolve(predicateResults);
          }
        } catch (err) {
          disposableEmitter.clear();
          diffEmitter.clear();
          reject(err);
        }
      });
    });
  }
}

export default GameManager;<|MERGE_RESOLUTION|>--- conflicted
+++ resolved
@@ -490,12 +490,6 @@
   private async refreshScoreboard() {
     try {
       const leaderboard = await loadLeaderboard();
-<<<<<<< HEAD
-      for (const entry of leaderboard.entries) {
-        const player = this.players.get(entry.ethAddress);
-        if (player) {
-          player.score = entry.score;
-=======
 
       for (const entry of leaderboard.entries) {
         const player = this.players.get(entry.ethAddress);
@@ -504,18 +498,13 @@
           if (player.address !== this.account) {
             player.score = entry.score;
           }
->>>>>>> a11dd595
         }
       }
 
       this.playersUpdated$.publish();
     } catch (e) {
       // @todo - what do we do if we can't connect to the webserver? in general this should be a
-<<<<<<< HEAD
-      // state of affairs because arenas is a thing.
-=======
       // valid state of affairs because arenas is a thing.
->>>>>>> a11dd595
     }
   }
 
@@ -533,10 +522,7 @@
     this.persistentChunkStore.destroy();
     clearInterval(this.playerInterval);
     clearInterval(this.diagnosticsInterval);
-<<<<<<< HEAD
-=======
     clearInterval(this.scoreboardInterval);
->>>>>>> a11dd595
     this.settingsSubscription?.unsubscribe();
   }
 
@@ -823,23 +809,6 @@
   }
 
   private async hardRefreshPlayer(address: EthAddress): Promise<void> {
-<<<<<<< HEAD
-    const player = await this.contractsAPI.getPlayerById(address);
-
-    if (!player) {
-      return;
-    }
-
-    const existingPlayerTwitter = this.players.get(address)?.twitter;
-    const existingPlayerScore = this.players.get(address)?.score;
-
-    if (existingPlayerTwitter) {
-      player.twitter = existingPlayerTwitter;
-      player.score = existingPlayerScore;
-    }
-
-    this.players.set(address, player);
-=======
     const playerFromBlockchain = await this.contractsAPI.getPlayerById(address);
     if (!playerFromBlockchain) return;
 
@@ -851,7 +820,6 @@
 
     this.players.set(address, playerFromBlockchain);
     this.playersUpdated$.publish();
->>>>>>> a11dd595
   }
 
   // Dirty hack for only refreshing properties on a planet and nothing else
@@ -1204,16 +1172,9 @@
       .reduce((totalSoFar: number, nextPlanet: Planet) => totalSoFar + nextPlanet.energy, 0);
   }
 
-<<<<<<< HEAD
-  public getPlayerScore(addr: EthAddress): number {
-    const player = this.players.get(addr);
-    if (!player) return 0;
-    return player?.score || 0;
-=======
   public getPlayerScore(addr: EthAddress): number | undefined {
     const player = this.players.get(addr);
     return player?.score;
->>>>>>> a11dd595
   }
 
   private initMiningManager(homeCoords: WorldCoords, cores?: number): void {
@@ -1380,14 +1341,7 @@
       return undefined;
     }
     const player = this.players.get(this.account);
-<<<<<<< HEAD
-    if (!player) {
-      return 0;
-    }
-    return player?.score || 0;
-=======
     return player?.score;
->>>>>>> a11dd595
   }
 
   /**
@@ -1698,13 +1652,10 @@
       throw new Error("you can't reveal a planet you haven't discovered");
     }
 
-<<<<<<< HEAD
-=======
     if (planet.owner !== this.account) {
       throw new Error("you can't claim a planet you down't own");
     }
 
->>>>>>> a11dd595
     if (!isLocatable(planet)) {
       throw new Error("you can't reveal a planet whose coordinates you don't know");
     }
@@ -1722,16 +1673,10 @@
     if (!!this.entityStore.getUnconfirmedClaim()) {
       throw new Error("you're already broadcasting coordinates");
     }
-<<<<<<< HEAD
-    const myLastClaimTimestamp = this.players.get(this.account)?.lastClaimTimestamp;
-    if (myLastClaimTimestamp && Date.now() < this.getNextClaimAvailableTimestamp()) {
-      throw new Error('still on cooldown for broadcasting');
-=======
 
     const myLastClaimTimestamp = this.players.get(this.account)?.lastClaimTimestamp;
     if (myLastClaimTimestamp && Date.now() < this.getNextClaimAvailableTimestamp()) {
       throw new Error('still on cooldown for claiming');
->>>>>>> a11dd595
     }
 
     // this is shitty. used for the popup window
@@ -1756,11 +1701,6 @@
           TerminalTextStyle.Sub
         );
         this.terminal.current?.newline();
-<<<<<<< HEAD
-
-        // blehh
-=======
->>>>>>> a11dd595
         return this.contractsAPI.claim(snarkArgs, txIntent);
       })
       .catch((err) => {
@@ -2015,11 +1955,7 @@
       const percentSpawn = (1 / this.contractConstants.PLANET_RARITY) * 100;
       const printProgress = 8;
       this.terminal.current?.print(`Each coordinate has a`);
-<<<<<<< HEAD
-      this.terminal.current?.print(` ${percentSpawn}%`, TerminalTextStyle.White);
-=======
       this.terminal.current?.print(` ${percentSpawn}%`, TerminalTextStyle.Text);
->>>>>>> a11dd595
       this.terminal.current?.print(` chance of spawning a planet.`);
       this.terminal.current?.println('');
 
